--- conflicted
+++ resolved
@@ -1762,11 +1762,7 @@
 #if !defined(WINDOWS) && !defined(OSX)
 	add_var(OPT_BOOL,"use_clipboard","uclb",&use_clipboard, change_var, 1, "Use Clipboard For Pasting", "Use CLIPBOARD for pasting (as e.g. GNOME does) or use PRIMARY cutbuffer (as xterm does)",HUD);
 #endif
-<<<<<<< HEAD
-
 	add_var(OPT_BOOL,"show_poison_count", "poison_count", &show_poison_count, change_var, 0, "Show Food Poison Count", "Displays on the poison drop icon, the number of times you have been food poisoned since last being free of poison.",HUD);
-=======
->>>>>>> 64acec1c
 	add_var(OPT_BOOL,"use_view_mode_instance","instance_mode",&view_mode_instance, change_var, 0, "Use instance mode banners", "Shows only your and mobs banners, adds mana bar to your banner.",HUD);
 	add_var(OPT_FLOAT,"instance_mode_banner_height","instance_mode_bheight",&view_mode_instance_banner_height,change_float,5.0f,"Instance mode banner height","Sets how high the banner is located above your character",HUD,1.0,12.0,0.2);
 	// HUD TAB
