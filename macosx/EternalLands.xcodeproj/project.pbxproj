// !$*UTF8*$!
{
	archiveVersion = 1;
	classes = {
	};
	objectVersion = 44;
	objects = {

/* Begin PBXBuildFile section */
		1F125FF60D91A4F0009099BE /* effect_glow.cpp in Sources */ = {isa = PBXBuildFile; fileRef = 1F125FF40D91A4EF009099BE /* effect_glow.cpp */; };
		1F1CE869114F0B8200F30873 /* item_lists.cpp in Sources */ = {isa = PBXBuildFile; fileRef = 1F1CE867114F0B8200F30873 /* item_lists.cpp */; };
		1F22CC410DBAD57400411752 /* context_menu.cpp in Sources */ = {isa = PBXBuildFile; fileRef = 1F22CC3A0DBAD57400411752 /* context_menu.cpp */; };
		1F22CC420DBAD57400411752 /* makeargv.c in Sources */ = {isa = PBXBuildFile; fileRef = 1F22CC3D0DBAD57400411752 /* makeargv.c */; };
		1F22CC430DBAD57400411752 /* text_aliases.c in Sources */ = {isa = PBXBuildFile; fileRef = 1F22CC3F0DBAD57400411752 /* text_aliases.c */; };
		1F29E84B1164D2C700320F7E /* quest_log.cpp in Sources */ = {isa = PBXBuildFile; fileRef = 1F1CE86A114F0BA300F30873 /* quest_log.cpp */; };
		1F52AA230D6BCC0900CA2E5F /* actor_init.cpp in Sources */ = {isa = PBXBuildFile; fileRef = 1F52AA150D6BCC0800CA2E5F /* actor_init.cpp */; };
		1F52AA240D6BCC0900CA2E5F /* calc.c in Sources */ = {isa = PBXBuildFile; fileRef = 1F52AA170D6BCC0800CA2E5F /* calc.c */; };
		1F52AA250D6BCC0900CA2E5F /* eye_candy_debugwin.c in Sources */ = {isa = PBXBuildFile; fileRef = 1F52AA190D6BCC0800CA2E5F /* eye_candy_debugwin.c */; };
		1F52AA260D6BCC0900CA2E5F /* optimizer.cpp in Sources */ = {isa = PBXBuildFile; fileRef = 1F52AA1D0D6BCC0800CA2E5F /* optimizer.cpp */; };
		1F52AA270D6BCC0900CA2E5F /* select.cpp in Sources */ = {isa = PBXBuildFile; fileRef = 1F52AA1F0D6BCC0800CA2E5F /* select.cpp */; };
		1F52AA280D6BCC0900CA2E5F /* skeletons.c in Sources */ = {isa = PBXBuildFile; fileRef = 1F52AA200D6BCC0800CA2E5F /* skeletons.c */; };
		1F52AA2C0D6BCC5000CA2E5F /* effect_missile.cpp in Sources */ = {isa = PBXBuildFile; fileRef = 1F52AA2A0D6BCC5000CA2E5F /* effect_missile.cpp */; };
		1F608B630FA5CAD100FFD55C /* dds.c in Sources */ = {isa = PBXBuildFile; fileRef = 1F608B5F0FA5CAD100FFD55C /* dds.c */; };
		1F608B640FA5CAD100FFD55C /* ddsimage.c in Sources */ = {isa = PBXBuildFile; fileRef = 1F608B610FA5CAD100FFD55C /* ddsimage.c */; };
		1F608B690FA5CAF200FFD55C /* half.c in Sources */ = {isa = PBXBuildFile; fileRef = 1F608B650FA5CAF200FFD55C /* half.c */; };
		1F608B6A0FA5CAF200FFD55C /* normal.c in Sources */ = {isa = PBXBuildFile; fileRef = 1F608B670FA5CAF200FFD55C /* normal.c */; };
		1F744D970D19894900F655E9 /* missiles.c in Sources */ = {isa = PBXBuildFile; fileRef = 1F744D950D19894900F655E9 /* missiles.c */; };
		1F77DD2612C23AEA00D59013 /* achievements.cpp in Sources */ = {isa = PBXBuildFile; fileRef = 1F77DD2512C23AEA00D59013 /* achievements.cpp */; };
		1F812B930D033551008792A7 /* 2d_objects.c in Sources */ = {isa = PBXBuildFile; fileRef = 1F8128DA0D033551008792A7 /* 2d_objects.c */; };
		1F812B940D033551008792A7 /* 3d_objects.c in Sources */ = {isa = PBXBuildFile; fileRef = 1F8128DC0D033551008792A7 /* 3d_objects.c */; };
		1F812BDE0D033551008792A7 /* actor_scripts.c in Sources */ = {isa = PBXBuildFile; fileRef = 1F8129280D033551008792A7 /* actor_scripts.c */; };
		1F812BDF0D033551008792A7 /* actors.c in Sources */ = {isa = PBXBuildFile; fileRef = 1F81292A0D033551008792A7 /* actors.c */; };
		1F812BE00D033551008792A7 /* alphamap.c in Sources */ = {isa = PBXBuildFile; fileRef = 1F81292C0D033551008792A7 /* alphamap.c */; };
		1F812BE10D033551008792A7 /* asc.c in Sources */ = {isa = PBXBuildFile; fileRef = 1F81292E0D033551008792A7 /* asc.c */; };
		1F812BE20D033551008792A7 /* astrology.c in Sources */ = {isa = PBXBuildFile; fileRef = 1F8129300D033551008792A7 /* astrology.c */; };
		1F812BE30D033551008792A7 /* bags.c in Sources */ = {isa = PBXBuildFile; fileRef = 1F8129320D033551008792A7 /* bags.c */; };
		1F812BE40D033551008792A7 /* bbox_tree.c in Sources */ = {isa = PBXBuildFile; fileRef = 1F8129340D033551008792A7 /* bbox_tree.c */; };
		1F812BE50D033551008792A7 /* fontdef.c in Sources */ = {isa = PBXBuildFile; fileRef = 1F8129370D033551008792A7 /* fontdef.c */; };
		1F812BE70D033551008792A7 /* parser.c in Sources */ = {isa = PBXBuildFile; fileRef = 1F81293A0D033551008792A7 /* parser.c */; };
		1F812BE80D033551008792A7 /* symbols.c in Sources */ = {isa = PBXBuildFile; fileRef = 1F81293C0D033551008792A7 /* symbols.c */; };
		1F812BE90D033551008792A7 /* typesetter.c in Sources */ = {isa = PBXBuildFile; fileRef = 1F81293F0D033551008792A7 /* typesetter.c */; };
		1F812BEA0D033551008792A7 /* books.c in Sources */ = {isa = PBXBuildFile; fileRef = 1F8129410D033551008792A7 /* books.c */; };
		1F812BEB0D033551008792A7 /* buddy.c in Sources */ = {isa = PBXBuildFile; fileRef = 1F8129430D033551008792A7 /* buddy.c */; };
		1F812BEC0D033551008792A7 /* cache.c in Sources */ = {isa = PBXBuildFile; fileRef = 1F8129450D033551008792A7 /* cache.c */; };
		1F812BED0D033551008792A7 /* cal.c in Sources */ = {isa = PBXBuildFile; fileRef = 1F8129470D033551008792A7 /* cal.c */; };
		1F812BEE0D033551008792A7 /* cal3d_wrapper.cpp in Sources */ = {isa = PBXBuildFile; fileRef = 1F8129490D033551008792A7 /* cal3d_wrapper.cpp */; };
		1F812BF00D033551008792A7 /* chat.c in Sources */ = {isa = PBXBuildFile; fileRef = 1F81294D0D033551008792A7 /* chat.c */; };
		1F812BF10D033551008792A7 /* cluster.c in Sources */ = {isa = PBXBuildFile; fileRef = 1F8129500D033551008792A7 /* cluster.c */; };
		1F812BF20D033551008792A7 /* colors.c in Sources */ = {isa = PBXBuildFile; fileRef = 1F8129520D033551008792A7 /* colors.c */; };
		1F812BF40D033551008792A7 /* console.c in Sources */ = {isa = PBXBuildFile; fileRef = 1F8129550D033551008792A7 /* console.c */; };
		1F812BF50D033551008792A7 /* consolewin.c in Sources */ = {isa = PBXBuildFile; fileRef = 1F8129570D033551008792A7 /* consolewin.c */; };
		1F812BF60D033551008792A7 /* counters.c in Sources */ = {isa = PBXBuildFile; fileRef = 1F8129590D033551008792A7 /* counters.c */; };
		1F812BF70D033551008792A7 /* cursors.c in Sources */ = {isa = PBXBuildFile; fileRef = 1F81295B0D033551008792A7 /* cursors.c */; };
		1F812BFC0D033551008792A7 /* dialogues.c in Sources */ = {isa = PBXBuildFile; fileRef = 1F8129620D033551008792A7 /* dialogues.c */; };
		1F812C0A0D033551008792A7 /* draw_scene.c in Sources */ = {isa = PBXBuildFile; fileRef = 1F8129730D033551008792A7 /* draw_scene.c */; };
		1F812C130D033551008792A7 /* elconfig.c in Sources */ = {isa = PBXBuildFile; fileRef = 1F8129800D033551008792A7 /* elconfig.c */; };
		1F812C140D033551008792A7 /* elmemory.c in Sources */ = {isa = PBXBuildFile; fileRef = 1F8129820D033551008792A7 /* elmemory.c */; };
		1F812C150D033551008792A7 /* elwindows.c in Sources */ = {isa = PBXBuildFile; fileRef = 1F8129840D033551008792A7 /* elwindows.c */; };
		1F812C160D033551008792A7 /* encyclopedia.c in Sources */ = {isa = PBXBuildFile; fileRef = 1F8129860D033551008792A7 /* encyclopedia.c */; };
		1F812C170D033551008792A7 /* errors.c in Sources */ = {isa = PBXBuildFile; fileRef = 1F8129880D033551008792A7 /* errors.c */; };
		1F812C1A0D033551008792A7 /* events.c in Sources */ = {isa = PBXBuildFile; fileRef = 1F81298C0D033551008792A7 /* events.c */; };
		1F812C1B0D033551008792A7 /* extendedexception.cpp in Sources */ = {isa = PBXBuildFile; fileRef = 1F81298F0D033551008792A7 /* extendedexception.cpp */; };
		1F812C1D0D033551008792A7 /* effect_bag.cpp in Sources */ = {isa = PBXBuildFile; fileRef = 1F8129930D033551008792A7 /* effect_bag.cpp */; };
		1F812C1E0D033551008792A7 /* effect_breath.cpp in Sources */ = {isa = PBXBuildFile; fileRef = 1F8129950D033551008792A7 /* effect_breath.cpp */; };
		1F812C1F0D033551008792A7 /* effect_campfire.cpp in Sources */ = {isa = PBXBuildFile; fileRef = 1F8129970D033551008792A7 /* effect_campfire.cpp */; };
		1F812C200D033551008792A7 /* effect_candle.cpp in Sources */ = {isa = PBXBuildFile; fileRef = 1F8129990D033551008792A7 /* effect_candle.cpp */; };
		1F812C210D033551008792A7 /* effect_cloud.cpp in Sources */ = {isa = PBXBuildFile; fileRef = 1F81299B0D033551008792A7 /* effect_cloud.cpp */; };
		1F812C220D033551008792A7 /* effect_firefly.cpp in Sources */ = {isa = PBXBuildFile; fileRef = 1F81299D0D033551008792A7 /* effect_firefly.cpp */; };
		1F812C230D033551008792A7 /* effect_fountain.cpp in Sources */ = {isa = PBXBuildFile; fileRef = 1F81299F0D033551008792A7 /* effect_fountain.cpp */; };
		1F812C240D033551008792A7 /* effect_harvesting.cpp in Sources */ = {isa = PBXBuildFile; fileRef = 1F8129A10D033551008792A7 /* effect_harvesting.cpp */; };
		1F812C250D033551008792A7 /* effect_impact.cpp in Sources */ = {isa = PBXBuildFile; fileRef = 1F8129A30D033551008792A7 /* effect_impact.cpp */; };
		1F812C260D033551008792A7 /* effect_lamp.cpp in Sources */ = {isa = PBXBuildFile; fileRef = 1F8129A50D033551008792A7 /* effect_lamp.cpp */; };
		1F812C270D033551008792A7 /* effect_mines.cpp in Sources */ = {isa = PBXBuildFile; fileRef = 1F8129A70D033551008792A7 /* effect_mines.cpp */; };
		1F812C280D033551008792A7 /* effect_ongoing.cpp in Sources */ = {isa = PBXBuildFile; fileRef = 1F8129A90D033551008792A7 /* effect_ongoing.cpp */; };
		1F812C290D033551008792A7 /* effect_selfmagic.cpp in Sources */ = {isa = PBXBuildFile; fileRef = 1F8129AB0D033551008792A7 /* effect_selfmagic.cpp */; };
		1F812C2A0D033551008792A7 /* effect_smoke.cpp in Sources */ = {isa = PBXBuildFile; fileRef = 1F8129AD0D033551008792A7 /* effect_smoke.cpp */; };
		1F812C2B0D033551008792A7 /* effect_summon.cpp in Sources */ = {isa = PBXBuildFile; fileRef = 1F8129AF0D033551008792A7 /* effect_summon.cpp */; };
		1F812C2C0D033551008792A7 /* effect_sword.cpp in Sources */ = {isa = PBXBuildFile; fileRef = 1F8129B10D033551008792A7 /* effect_sword.cpp */; };
		1F812C2D0D033551008792A7 /* effect_targetmagic.cpp in Sources */ = {isa = PBXBuildFile; fileRef = 1F8129B30D033551008792A7 /* effect_targetmagic.cpp */; };
		1F812C2E0D033551008792A7 /* effect_teleporter.cpp in Sources */ = {isa = PBXBuildFile; fileRef = 1F8129B50D033551008792A7 /* effect_teleporter.cpp */; };
		1F812C2F0D033551008792A7 /* effect_wind.cpp in Sources */ = {isa = PBXBuildFile; fileRef = 1F8129B70D033551008792A7 /* effect_wind.cpp */; };
		1F812C300D033551008792A7 /* eye_candy.cpp in Sources */ = {isa = PBXBuildFile; fileRef = 1F8129B90D033551008792A7 /* eye_candy.cpp */; };
		1F812C310D033551008792A7 /* kepler_orbit.cpp in Sources */ = {isa = PBXBuildFile; fileRef = 1F8129BB0D033551008792A7 /* kepler_orbit.cpp */; };
		1F812C320D033551008792A7 /* math_cache.cpp in Sources */ = {isa = PBXBuildFile; fileRef = 1F8129BD0D033551008792A7 /* math_cache.cpp */; };
		1F812C330D033551008792A7 /* orbital_mover.cpp in Sources */ = {isa = PBXBuildFile; fileRef = 1F8129BF0D033551008792A7 /* orbital_mover.cpp */; };
		1F812CB00D033551008792A7 /* eye_candy_wrapper.cpp in Sources */ = {isa = PBXBuildFile; fileRef = 1F812A430D033551008792A7 /* eye_candy_wrapper.cpp */; };
		1F812CB10D033551008792A7 /* filter.c in Sources */ = {isa = PBXBuildFile; fileRef = 1F812A450D033551008792A7 /* filter.c */; };
		1F812CB20D033551008792A7 /* font.c in Sources */ = {isa = PBXBuildFile; fileRef = 1F812A470D033551008792A7 /* font.c */; };
		1F812CB30D033551008792A7 /* framebuffer.c in Sources */ = {isa = PBXBuildFile; fileRef = 1F812A490D033551008792A7 /* framebuffer.c */; };
		1F812CB40D033551008792A7 /* frustum.c in Sources */ = {isa = PBXBuildFile; fileRef = 1F812A4B0D033551008792A7 /* frustum.c */; };
		1F812CB50D033551008792A7 /* gamewin.c in Sources */ = {isa = PBXBuildFile; fileRef = 1F812A4C0D033551008792A7 /* gamewin.c */; };
		1F812CB60D033551008792A7 /* gl_init.c in Sources */ = {isa = PBXBuildFile; fileRef = 1F812A4E0D033551008792A7 /* gl_init.c */; };
		1F812CB70D033551008792A7 /* help.c in Sources */ = {isa = PBXBuildFile; fileRef = 1F812A510D033551008792A7 /* help.c */; };
		1F812CB80D033551008792A7 /* highlight.c in Sources */ = {isa = PBXBuildFile; fileRef = 1F812A530D033551008792A7 /* highlight.c */; };
		1F812CB90D033551008792A7 /* hud.c in Sources */ = {isa = PBXBuildFile; fileRef = 1F812A550D033551008792A7 /* hud.c */; };
		1F812CBA0D033551008792A7 /* ignore.c in Sources */ = {isa = PBXBuildFile; fileRef = 1F812A570D033551008792A7 /* ignore.c */; };
		1F812CBB0D033551008792A7 /* init.c in Sources */ = {isa = PBXBuildFile; fileRef = 1F812A590D033551008792A7 /* init.c */; };
		1F812CBC0D033551008792A7 /* interface.c in Sources */ = {isa = PBXBuildFile; fileRef = 1F812A5B0D033551008792A7 /* interface.c */; };
		1F812CBD0D033551008792A7 /* e3d_io.c in Sources */ = {isa = PBXBuildFile; fileRef = 1F812A5F0D033551008792A7 /* e3d_io.c */; };
		1F812CBE0D033551008792A7 /* elc_io.c in Sources */ = {isa = PBXBuildFile; fileRef = 1F812A610D033551008792A7 /* elc_io.c */; };
		1F812CC10D033551008792A7 /* elpathwrapper.c in Sources */ = {isa = PBXBuildFile; fileRef = 1F812A680D033551008792A7 /* elpathwrapper.c */; };
		1F812CC20D033551008792A7 /* map_io.c in Sources */ = {isa = PBXBuildFile; fileRef = 1F812A6A0D033551008792A7 /* map_io.c */; };
		1F812CC30D033551008792A7 /* xmlcallbacks.c in Sources */ = {isa = PBXBuildFile; fileRef = 1F812A6D0D033551008792A7 /* xmlcallbacks.c */; };
		1F812CC50D033551008792A7 /* items.c in Sources */ = {isa = PBXBuildFile; fileRef = 1F812A710D033551008792A7 /* items.c */; };
		1F812CC70D033551008792A7 /* keys.c in Sources */ = {isa = PBXBuildFile; fileRef = 1F812A740D033551008792A7 /* keys.c */; };
		1F812CC80D033551008792A7 /* knowledge.c in Sources */ = {isa = PBXBuildFile; fileRef = 1F812A760D033551008792A7 /* knowledge.c */; };
		1F812CC90D033551008792A7 /* langselwin.c in Sources */ = {isa = PBXBuildFile; fileRef = 1F812A780D033551008792A7 /* langselwin.c */; };
		1F812D340D033551008792A7 /* lights.c in Sources */ = {isa = PBXBuildFile; fileRef = 1F812AF70D033551008792A7 /* lights.c */; };
		1F812D350D033551008792A7 /* list.c in Sources */ = {isa = PBXBuildFile; fileRef = 1F812AF90D033551008792A7 /* list.c */; };
		1F812D360D033551008792A7 /* load_gl_extensions.c in Sources */ = {isa = PBXBuildFile; fileRef = 1F812AFB0D033551008792A7 /* load_gl_extensions.c */; };
		1F812D370D033551008792A7 /* loading_win.c in Sources */ = {isa = PBXBuildFile; fileRef = 1F812AFD0D033551008792A7 /* loading_win.c */; };
		1F812D380D033551008792A7 /* loginwin.c in Sources */ = {isa = PBXBuildFile; fileRef = 1F812AFF0D033551008792A7 /* loginwin.c */; };
		1F812D390D033551008792A7 /* main.c in Sources */ = {isa = PBXBuildFile; fileRef = 1F812B010D033551008792A7 /* main.c */; };
		1F812D400D033551008792A7 /* manufacture.c in Sources */ = {isa = PBXBuildFile; fileRef = 1F812B080D033551008792A7 /* manufacture.c */; };
		1F812D410D033551008792A7 /* map.c in Sources */ = {isa = PBXBuildFile; fileRef = 1F812B0A0D033551008792A7 /* map.c */; };
		1F812D430D033551008792A7 /* mapwin.c in Sources */ = {isa = PBXBuildFile; fileRef = 1F812B0D0D033551008792A7 /* mapwin.c */; };
		1F812D450D033551008792A7 /* md5.c in Sources */ = {isa = PBXBuildFile; fileRef = 1F812B100D033551008792A7 /* md5.c */; };
		1F812D460D033551008792A7 /* mines.c in Sources */ = {isa = PBXBuildFile; fileRef = 1F812B120D033551008792A7 /* mines.c */; };
		1F812D470D033551008792A7 /* minimap.c in Sources */ = {isa = PBXBuildFile; fileRef = 1F812B140D033551008792A7 /* minimap.c */; };
		1F812D480D033551008792A7 /* misc.c in Sources */ = {isa = PBXBuildFile; fileRef = 1F812B160D033551008792A7 /* misc.c */; };
		1F812D4A0D033551008792A7 /* new_actors.c in Sources */ = {isa = PBXBuildFile; fileRef = 1F812B1A0D033551008792A7 /* new_actors.c */; };
		1F812D4B0D033551008792A7 /* new_character.c in Sources */ = {isa = PBXBuildFile; fileRef = 1F812B1C0D033551008792A7 /* new_character.c */; };
		1F812D4C0D033551008792A7 /* notepad.c in Sources */ = {isa = PBXBuildFile; fileRef = 1F812B1E0D033551008792A7 /* notepad.c */; };
		1F812D4D0D033551008792A7 /* openingwin.c in Sources */ = {isa = PBXBuildFile; fileRef = 1F812B200D033551008792A7 /* openingwin.c */; };
		1F812D4E0D033551008792A7 /* particles.c in Sources */ = {isa = PBXBuildFile; fileRef = 1F812B220D033551008792A7 /* particles.c */; };
		1F812D4F0D033551008792A7 /* paste.c in Sources */ = {isa = PBXBuildFile; fileRef = 1F812B240D033551008792A7 /* paste.c */; };
		1F812D500D033551008792A7 /* pathfinder.c in Sources */ = {isa = PBXBuildFile; fileRef = 1F812B260D033551008792A7 /* pathfinder.c */; };
		1F812D510D033551008792A7 /* amx.c in Sources */ = {isa = PBXBuildFile; fileRef = 1F812B290D033551008792A7 /* amx.c */; };
		1F812D520D033551008792A7 /* amxaux.c in Sources */ = {isa = PBXBuildFile; fileRef = 1F812B2B0D033551008792A7 /* amxaux.c */; };
		1F812D530D033551008792A7 /* amxcons.c in Sources */ = {isa = PBXBuildFile; fileRef = 1F812B2D0D033551008792A7 /* amxcons.c */; };
		1F812D540D033551008792A7 /* amxel.c in Sources */ = {isa = PBXBuildFile; fileRef = 1F812B2F0D033551008792A7 /* amxel.c */; };
		1F812D550D033551008792A7 /* amxfloat.c in Sources */ = {isa = PBXBuildFile; fileRef = 1F812B310D033551008792A7 /* amxfloat.c */; };
		1F812D560D033551008792A7 /* amxstring.c in Sources */ = {isa = PBXBuildFile; fileRef = 1F812B330D033551008792A7 /* amxstring.c */; };
		1F812D570D033551008792A7 /* elpawn.c in Sources */ = {isa = PBXBuildFile; fileRef = 1F812B350D033551008792A7 /* elpawn.c */; };
		1F812D580D033551008792A7 /* client_serv.inc in Sources */ = {isa = PBXBuildFile; fileRef = 1F812B3A0D033551008792A7 /* client_serv.inc */; };
		1F812D590D033551008792A7 /* console.inc in Sources */ = {isa = PBXBuildFile; fileRef = 1F812B3B0D033551008792A7 /* console.inc */; };
		1F812D5A0D033551008792A7 /* default.inc in Sources */ = {isa = PBXBuildFile; fileRef = 1F812B3C0D033551008792A7 /* default.inc */; };
		1F812D5B0D033551008792A7 /* el.inc in Sources */ = {isa = PBXBuildFile; fileRef = 1F812B3D0D033551008792A7 /* el.inc */; };
		1F812D5C0D033551008792A7 /* float.inc in Sources */ = {isa = PBXBuildFile; fileRef = 1F812B3E0D033551008792A7 /* float.inc */; };
		1F812D5D0D033551008792A7 /* maps.p in Sources */ = {isa = PBXBuildFile; fileRef = 1F812B3F0D033551008792A7 /* maps.p */; };
		1F812D5E0D033551008792A7 /* pawn_test.p in Sources */ = {isa = PBXBuildFile; fileRef = 1F812B400D033551008792A7 /* pawn_test.p */; };
		1F812D5F0D033551008792A7 /* string.inc in Sources */ = {isa = PBXBuildFile; fileRef = 1F812B410D033551008792A7 /* string.inc */; };
		1F812D600D033551008792A7 /* pm_log.c in Sources */ = {isa = PBXBuildFile; fileRef = 1F812B430D033551008792A7 /* pm_log.c */; };
		1F812D610D033551008792A7 /* popup.c in Sources */ = {isa = PBXBuildFile; fileRef = 1F812B450D033551008792A7 /* popup.c */; };
		1F812D630D033551008792A7 /* queue.c in Sources */ = {isa = PBXBuildFile; fileRef = 1F812B490D033551008792A7 /* queue.c */; };
		1F812D650D033551008792A7 /* reflection.c in Sources */ = {isa = PBXBuildFile; fileRef = 1F812B4C0D033551008792A7 /* reflection.c */; };
		1F812D660D033551008792A7 /* rules.c in Sources */ = {isa = PBXBuildFile; fileRef = 1F812B4E0D033551008792A7 /* rules.c */; };
		1F812D670D033551008792A7 /* sendvideoinfo.cpp in Sources */ = {isa = PBXBuildFile; fileRef = 1F812B500D033551008792A7 /* sendvideoinfo.cpp */; };
		1F812D680D033551008792A7 /* serverpopup.c in Sources */ = {isa = PBXBuildFile; fileRef = 1F812B520D033551008792A7 /* serverpopup.c */; };
		1F812D690D033551008792A7 /* servers.c in Sources */ = {isa = PBXBuildFile; fileRef = 1F812B540D033551008792A7 /* servers.c */; };
		1F812D6B0D033551008792A7 /* session.c in Sources */ = {isa = PBXBuildFile; fileRef = 1F812B570D033551008792A7 /* session.c */; };
		1F812D6E0D033551008792A7 /* noise.c in Sources */ = {isa = PBXBuildFile; fileRef = 1F812B5E0D033551008792A7 /* noise.c */; };
		1F812D6F0D033551008792A7 /* shader.c in Sources */ = {isa = PBXBuildFile; fileRef = 1F812B600D033551008792A7 /* shader.c */; };
		1F812D700D033551008792A7 /* shadows.c in Sources */ = {isa = PBXBuildFile; fileRef = 1F812B620D033551008792A7 /* shadows.c */; };
		1F812D710D033551008792A7 /* skills.c in Sources */ = {isa = PBXBuildFile; fileRef = 1F812B640D033551008792A7 /* skills.c */; };
		1F812D720D033551008792A7 /* sky.c in Sources */ = {isa = PBXBuildFile; fileRef = 1F812B660D033551008792A7 /* sky.c */; };
		1F812D730D033551008792A7 /* sort.c in Sources */ = {isa = PBXBuildFile; fileRef = 1F812B680D033551008792A7 /* sort.c */; };
		1F812D740D033551008792A7 /* sound.c in Sources */ = {isa = PBXBuildFile; fileRef = 1F812B6A0D033551008792A7 /* sound.c */; };
		1F812D750D033551008792A7 /* special_effects.c in Sources */ = {isa = PBXBuildFile; fileRef = 1F812B6C0D033551008792A7 /* special_effects.c */; };
		1F812D760D033551008792A7 /* spells.c in Sources */ = {isa = PBXBuildFile; fileRef = 1F812B6E0D033551008792A7 /* spells.c */; };
		1F812D770D033551008792A7 /* stats.c in Sources */ = {isa = PBXBuildFile; fileRef = 1F812B700D033551008792A7 /* stats.c */; };
		1F812D780D033551008792A7 /* storage.c in Sources */ = {isa = PBXBuildFile; fileRef = 1F812B720D033551008792A7 /* storage.c */; };
		1F812D790D033551008792A7 /* symbol_table.c in Sources */ = {isa = PBXBuildFile; fileRef = 1F812B740D033551008792A7 /* symbol_table.c */; };
		1F812D7A0D033551008792A7 /* tabs.c in Sources */ = {isa = PBXBuildFile; fileRef = 1F812B760D033551008792A7 /* tabs.c */; };
		1F812D7C0D033551008792A7 /* textures.c in Sources */ = {isa = PBXBuildFile; fileRef = 1F812B7C0D033551008792A7 /* textures.c */; };
		1F812D7D0D033551008792A7 /* tile_map.c in Sources */ = {isa = PBXBuildFile; fileRef = 1F812B7E0D033551008792A7 /* tile_map.c */; };
		1F812D7E0D033551008792A7 /* timers.c in Sources */ = {isa = PBXBuildFile; fileRef = 1F812B800D033551008792A7 /* timers.c */; };
		1F812D800D033551008792A7 /* trade.c in Sources */ = {isa = PBXBuildFile; fileRef = 1F812B830D033551008792A7 /* trade.c */; };
		1F812D810D033551008792A7 /* translate.c in Sources */ = {isa = PBXBuildFile; fileRef = 1F812B850D033551008792A7 /* translate.c */; };
		1F812D820D033551008792A7 /* update.c in Sources */ = {isa = PBXBuildFile; fileRef = 1F812B870D033551008792A7 /* update.c */; };
		1F812D830D033551008792A7 /* url.c in Sources */ = {isa = PBXBuildFile; fileRef = 1F812B890D033551008792A7 /* url.c */; };
		1F812D840D033551008792A7 /* weather.c in Sources */ = {isa = PBXBuildFile; fileRef = 1F812B8C0D033551008792A7 /* weather.c */; };
		1F812D850D033551008792A7 /* widgets.c in Sources */ = {isa = PBXBuildFile; fileRef = 1F812B8E0D033551008792A7 /* widgets.c */; };
		1F812D860D033551008792A7 /* xmlhelper.cpp in Sources */ = {isa = PBXBuildFile; fileRef = 1F812B910D033551008792A7 /* xmlhelper.cpp */; };
		1F812DA40D03511A008792A7 /* OpenGL.framework in Frameworks */ = {isa = PBXBuildFile; fileRef = 1F812DA30D03511A008792A7 /* OpenGL.framework */; };
		1F812DC70D03572D008792A7 /* OpenAL.framework in Frameworks */ = {isa = PBXBuildFile; fileRef = 1F812DC60D03572D008792A7 /* OpenAL.framework */; };
		1F812DFA0D035D97008792A7 /* AudioToolbox.framework in Frameworks */ = {isa = PBXBuildFile; fileRef = 1F812DF90D035D97008792A7 /* AudioToolbox.framework */; };
		1F812E780D03A88E008792A7 /* servers.lst in CopyFiles */ = {isa = PBXBuildFile; fileRef = 1F812B560D033551008792A7 /* servers.lst */; };
		1F8B12360D1B0DE1009669B3 /* cal3d.framework in Frameworks */ = {isa = PBXBuildFile; fileRef = 1FF1FA950D1AE4940002D512 /* cal3d.framework */; };
		1F8B12370D1B0DE1009669B3 /* ogg.framework in Frameworks */ = {isa = PBXBuildFile; fileRef = 1FF1FA960D1AE4940002D512 /* ogg.framework */; };
		1F8B12380D1B0DE1009669B3 /* png.framework in Frameworks */ = {isa = PBXBuildFile; fileRef = 1FF1FA970D1AE4940002D512 /* png.framework */; };
		1F8B12390D1B0DE1009669B3 /* SDL.framework in Frameworks */ = {isa = PBXBuildFile; fileRef = 1FF1FA980D1AE4940002D512 /* SDL.framework */; };
		1F8B123A0D1B0DE1009669B3 /* SDL_image.framework in Frameworks */ = {isa = PBXBuildFile; fileRef = 1FF1FA990D1AE4940002D512 /* SDL_image.framework */; };
		1F8B123B0D1B0DE1009669B3 /* SDL_net.framework in Frameworks */ = {isa = PBXBuildFile; fileRef = 1FF1FA9A0D1AE4940002D512 /* SDL_net.framework */; };
		1F8B123C0D1B0DE1009669B3 /* vorbis.framework in Frameworks */ = {isa = PBXBuildFile; fileRef = 1FF1FA9B0D1AE4940002D512 /* vorbis.framework */; };
		1F8F612D10CDC8CD007B270D /* emotes.c in Sources */ = {isa = PBXBuildFile; fileRef = 1F8F612710CDC8CD007B270D /* emotes.c */; };
		1F8F612E10CDC8CD007B270D /* hash.c in Sources */ = {isa = PBXBuildFile; fileRef = 1F8F612910CDC8CD007B270D /* hash.c */; };
		1F8F612F10CDC8CD007B270D /* multiplayer.c in Sources */ = {isa = PBXBuildFile; fileRef = 1F8F612B10CDC8CD007B270D /* multiplayer.c */; };
		1F8F613010CDC8CD007B270D /* text.c in Sources */ = {isa = PBXBuildFile; fileRef = 1F8F612C10CDC8CD007B270D /* text.c */; };
		1F94C1AC0CFE5B4D00E88CB7 /* SDLmain.m in Sources */ = {isa = PBXBuildFile; fileRef = 1F94C1AB0CFE5B4D00E88CB7 /* SDLmain.m */; };
		1FB7E40D143560CB002C4FEA /* elloggingwrapper.cpp in Sources */ = {isa = PBXBuildFile; fileRef = 1FB7E409143560CB002C4FEA /* elloggingwrapper.cpp */; };
		1FB7E40E143560CB002C4FEA /* el_memory.c in Sources */ = {isa = PBXBuildFile; fileRef = 1FB7E40B143560CB002C4FEA /* el_memory.c */; };
		1FB7E414143560DE002C4FEA /* hardwarebuffer.cpp in Sources */ = {isa = PBXBuildFile; fileRef = 1FB7E410143560DE002C4FEA /* hardwarebuffer.cpp */; };
		1FB7E415143560DE002C4FEA /* logging.cpp in Sources */ = {isa = PBXBuildFile; fileRef = 1FB7E412143560DE002C4FEA /* logging.cpp */; };
		1FB7E43A143560EA002C4FEA /* 7zCrc.c in Sources */ = {isa = PBXBuildFile; fileRef = 1FB7E417143560EA002C4FEA /* 7zCrc.c */; };
		1FB7E43B143560EA002C4FEA /* 7zCrcOpt.c in Sources */ = {isa = PBXBuildFile; fileRef = 1FB7E419143560EA002C4FEA /* 7zCrcOpt.c */; };
		1FB7E43C143560EA002C4FEA /* Alloc.c in Sources */ = {isa = PBXBuildFile; fileRef = 1FB7E41A143560EA002C4FEA /* Alloc.c */; };
		1FB7E43D143560EA002C4FEA /* Bra.c in Sources */ = {isa = PBXBuildFile; fileRef = 1FB7E41C143560EA002C4FEA /* Bra.c */; };
		1FB7E43E143560EA002C4FEA /* Bra86.c in Sources */ = {isa = PBXBuildFile; fileRef = 1FB7E41E143560EA002C4FEA /* Bra86.c */; };
		1FB7E43F143560EA002C4FEA /* BraIA64.c in Sources */ = {isa = PBXBuildFile; fileRef = 1FB7E41F143560EA002C4FEA /* BraIA64.c */; };
		1FB7E440143560EA002C4FEA /* CpuArch.c in Sources */ = {isa = PBXBuildFile; fileRef = 1FB7E420143560EA002C4FEA /* CpuArch.c */; };
		1FB7E441143560EA002C4FEA /* Delta.c in Sources */ = {isa = PBXBuildFile; fileRef = 1FB7E422143560EA002C4FEA /* Delta.c */; };
		1FB7E442143560EA002C4FEA /* LzFind.c in Sources */ = {isa = PBXBuildFile; fileRef = 1FB7E424143560EA002C4FEA /* LzFind.c */; };
		1FB7E443143560EA002C4FEA /* Lzma2Dec.c in Sources */ = {isa = PBXBuildFile; fileRef = 1FB7E427143560EA002C4FEA /* Lzma2Dec.c */; };
		1FB7E444143560EA002C4FEA /* Lzma2Enc.c in Sources */ = {isa = PBXBuildFile; fileRef = 1FB7E429143560EA002C4FEA /* Lzma2Enc.c */; };
		1FB7E445143560EA002C4FEA /* LzmaDec.c in Sources */ = {isa = PBXBuildFile; fileRef = 1FB7E42B143560EA002C4FEA /* LzmaDec.c */; };
		1FB7E446143560EA002C4FEA /* LzmaEnc.c in Sources */ = {isa = PBXBuildFile; fileRef = 1FB7E42D143560EA002C4FEA /* LzmaEnc.c */; };
		1FB7E447143560EA002C4FEA /* Sha256.c in Sources */ = {isa = PBXBuildFile; fileRef = 1FB7E430143560EA002C4FEA /* Sha256.c */; };
		1FB7E448143560EA002C4FEA /* Xz.c in Sources */ = {isa = PBXBuildFile; fileRef = 1FB7E433143560EA002C4FEA /* Xz.c */; };
		1FB7E449143560EA002C4FEA /* XzCrc64.c in Sources */ = {isa = PBXBuildFile; fileRef = 1FB7E435143560EA002C4FEA /* XzCrc64.c */; };
		1FB7E44A143560EA002C4FEA /* XzDec.c in Sources */ = {isa = PBXBuildFile; fileRef = 1FB7E437143560EA002C4FEA /* XzDec.c */; };
		1FB7E44B143560EA002C4FEA /* XzEnc.c in Sources */ = {isa = PBXBuildFile; fileRef = 1FB7E438143560EA002C4FEA /* XzEnc.c */; };
		1FB7E44E14356236002C4FEA /* fileutil.c in Sources */ = {isa = PBXBuildFile; fileRef = 1FB7E44C14356236002C4FEA /* fileutil.c */; };
		1FC155580FE906160046D7FE /* user_menus.cpp in Sources */ = {isa = PBXBuildFile; fileRef = 1FC155560FE906160046D7FE /* user_menus.cpp */; };
		1FD61F5F0E2CCB560085FD81 /* effect_staff.cpp in Sources */ = {isa = PBXBuildFile; fileRef = 1FD61F5D0E2CCB560085FD81 /* effect_staff.cpp */; };
		1FF1FA9C0D1AE4940002D512 /* cal3d.framework in Copy Frameworks into .app bundle */ = {isa = PBXBuildFile; fileRef = 1FF1FA950D1AE4940002D512 /* cal3d.framework */; };
		1FF1FA9D0D1AE4940002D512 /* ogg.framework in Copy Frameworks into .app bundle */ = {isa = PBXBuildFile; fileRef = 1FF1FA960D1AE4940002D512 /* ogg.framework */; };
		1FF1FA9E0D1AE4940002D512 /* png.framework in Copy Frameworks into .app bundle */ = {isa = PBXBuildFile; fileRef = 1FF1FA970D1AE4940002D512 /* png.framework */; };
		1FF1FA9F0D1AE4940002D512 /* SDL.framework in Copy Frameworks into .app bundle */ = {isa = PBXBuildFile; fileRef = 1FF1FA980D1AE4940002D512 /* SDL.framework */; };
		1FF1FAA00D1AE4940002D512 /* SDL_image.framework in Copy Frameworks into .app bundle */ = {isa = PBXBuildFile; fileRef = 1FF1FA990D1AE4940002D512 /* SDL_image.framework */; };
		1FF1FAA10D1AE4940002D512 /* SDL_net.framework in Copy Frameworks into .app bundle */ = {isa = PBXBuildFile; fileRef = 1FF1FA9A0D1AE4940002D512 /* SDL_net.framework */; };
		1FF1FAA20D1AE4940002D512 /* vorbis.framework in Copy Frameworks into .app bundle */ = {isa = PBXBuildFile; fileRef = 1FF1FA9B0D1AE4940002D512 /* vorbis.framework */; };
		8D11072F0486CEB800E47090 /* Cocoa.framework in Frameworks */ = {isa = PBXBuildFile; fileRef = 1058C7A1FEA54F0111CA2CBB /* Cocoa.framework */; };
		E18287A10EFFFC320046818E /* buffs.c in Sources */ = {isa = PBXBuildFile; fileRef = E182879E0EFFFC320046818E /* buffs.c */; };
		E1914A6A1305B1A8004CD9C1 /* image.c in Sources */ = {isa = PBXBuildFile; fileRef = E1914A661305B1A8004CD9C1 /* image.c */; };
		E1914A6B1305B1A8004CD9C1 /* image_loading.c in Sources */ = {isa = PBXBuildFile; fileRef = E1914A681305B1A8004CD9C1 /* image_loading.c */; };
		E1DE78601330EE52005E7747 /* cal3d_io_wrapper.cpp in Sources */ = {isa = PBXBuildFile; fileRef = E1DE78541330EE52005E7747 /* cal3d_io_wrapper.cpp */; };
		E1DE78611330EE52005E7747 /* elfilewrapper.c in Sources */ = {isa = PBXBuildFile; fileRef = E1DE78571330EE52005E7747 /* elfilewrapper.c */; };
		E1DE78621330EE52005E7747 /* ioapi.c in Sources */ = {isa = PBXBuildFile; fileRef = E1DE78581330EE52005E7747 /* ioapi.c */; };
		E1DE78631330EE52005E7747 /* unzip.c in Sources */ = {isa = PBXBuildFile; fileRef = E1DE785A1330EE52005E7747 /* unzip.c */; };
		E1DE78641330EE52005E7747 /* zip.c in Sources */ = {isa = PBXBuildFile; fileRef = E1DE785C1330EE52005E7747 /* zip.c */; };
		E1DE78651330EE52005E7747 /* ziputil.c in Sources */ = {isa = PBXBuildFile; fileRef = E1DE785E1330EE52005E7747 /* ziputil.c */; };
		E1DE786A1330EE79005E7747 /* custom_update.c in Sources */ = {isa = PBXBuildFile; fileRef = E1DE78661330EE79005E7747 /* custom_update.c */; };
		E1DE786B1330EE79005E7747 /* new_update.c in Sources */ = {isa = PBXBuildFile; fileRef = E1DE78681330EE79005E7747 /* new_update.c */; };
/* End PBXBuildFile section */

/* Begin PBXCopyFilesBuildPhase section */
		002F39FD09D0883400EBEB88 /* Copy Frameworks into .app bundle */ = {
			isa = PBXCopyFilesBuildPhase;
			buildActionMask = 2147483647;
			dstPath = "";
			dstSubfolderSpec = 10;
			files = (
				1FF1FA9C0D1AE4940002D512 /* cal3d.framework in Copy Frameworks into .app bundle */,
				1FF1FA9D0D1AE4940002D512 /* ogg.framework in Copy Frameworks into .app bundle */,
				1FF1FA9E0D1AE4940002D512 /* png.framework in Copy Frameworks into .app bundle */,
				1FF1FA9F0D1AE4940002D512 /* SDL.framework in Copy Frameworks into .app bundle */,
				1FF1FAA00D1AE4940002D512 /* SDL_image.framework in Copy Frameworks into .app bundle */,
				1FF1FAA10D1AE4940002D512 /* SDL_net.framework in Copy Frameworks into .app bundle */,
				1FF1FAA20D1AE4940002D512 /* vorbis.framework in Copy Frameworks into .app bundle */,
			);
			name = "Copy Frameworks into .app bundle";
			runOnlyForDeploymentPostprocessing = 0;
		};
		1F812E7A0D03A896008792A7 /* CopyFiles */ = {
			isa = PBXCopyFilesBuildPhase;
			buildActionMask = 2147483647;
			dstPath = data;
			dstSubfolderSpec = 7;
			files = (
				1F812E780D03A88E008792A7 /* servers.lst in CopyFiles */,
			);
			runOnlyForDeploymentPostprocessing = 0;
		};
/* End PBXCopyFilesBuildPhase section */

/* Begin PBXFileReference section */
		089C165DFE840E0CC02AAC07 /* English */ = {isa = PBXFileReference; fileEncoding = 10; lastKnownFileType = text.plist.strings; name = English; path = English.lproj/InfoPlist.strings; sourceTree = "<group>"; };
		1058C7A1FEA54F0111CA2CBB /* Cocoa.framework */ = {isa = PBXFileReference; lastKnownFileType = wrapper.framework; name = Cocoa.framework; path = /System/Library/Frameworks/Cocoa.framework; sourceTree = "<absolute>"; };
		1F125FF40D91A4EF009099BE /* effect_glow.cpp */ = {isa = PBXFileReference; fileEncoding = 4; lastKnownFileType = sourcecode.cpp.cpp; path = effect_glow.cpp; sourceTree = "<group>"; };
		1F125FF50D91A4EF009099BE /* effect_glow.h */ = {isa = PBXFileReference; fileEncoding = 4; lastKnownFileType = sourcecode.c.h; path = effect_glow.h; sourceTree = "<group>"; };
		1F1CE867114F0B8200F30873 /* item_lists.cpp */ = {isa = PBXFileReference; fileEncoding = 4; lastKnownFileType = sourcecode.cpp.cpp; name = item_lists.cpp; path = ../item_lists.cpp; sourceTree = SOURCE_ROOT; };
		1F1CE868114F0B8200F30873 /* item_lists.h */ = {isa = PBXFileReference; fileEncoding = 4; lastKnownFileType = sourcecode.c.h; name = item_lists.h; path = ../item_lists.h; sourceTree = SOURCE_ROOT; };
		1F1CE86A114F0BA300F30873 /* quest_log.cpp */ = {isa = PBXFileReference; fileEncoding = 4; lastKnownFileType = sourcecode.cpp.cpp; name = quest_log.cpp; path = ../quest_log.cpp; sourceTree = SOURCE_ROOT; };
		1F22CC3A0DBAD57400411752 /* context_menu.cpp */ = {isa = PBXFileReference; fileEncoding = 4; lastKnownFileType = sourcecode.cpp.cpp; name = context_menu.cpp; path = ../context_menu.cpp; sourceTree = SOURCE_ROOT; };
		1F22CC3B0DBAD57400411752 /* context_menu.h */ = {isa = PBXFileReference; fileEncoding = 4; lastKnownFileType = sourcecode.c.h; name = context_menu.h; path = ../context_menu.h; sourceTree = SOURCE_ROOT; };
		1F22CC3C0DBAD57400411752 /* dbuffer.h */ = {isa = PBXFileReference; fileEncoding = 4; lastKnownFileType = sourcecode.c.h; name = dbuffer.h; path = ../dbuffer.h; sourceTree = SOURCE_ROOT; };
		1F22CC3D0DBAD57400411752 /* makeargv.c */ = {isa = PBXFileReference; fileEncoding = 4; lastKnownFileType = sourcecode.c.c; name = makeargv.c; path = ../makeargv.c; sourceTree = SOURCE_ROOT; };
		1F22CC3E0DBAD57400411752 /* makeargv.h */ = {isa = PBXFileReference; fileEncoding = 4; lastKnownFileType = sourcecode.c.h; name = makeargv.h; path = ../makeargv.h; sourceTree = SOURCE_ROOT; };
		1F22CC3F0DBAD57400411752 /* text_aliases.c */ = {isa = PBXFileReference; fileEncoding = 4; lastKnownFileType = sourcecode.c.c; name = text_aliases.c; path = ../text_aliases.c; sourceTree = SOURCE_ROOT; };
		1F22CC400DBAD57400411752 /* text_aliases.h */ = {isa = PBXFileReference; fileEncoding = 4; lastKnownFileType = sourcecode.c.h; name = text_aliases.h; path = ../text_aliases.h; sourceTree = SOURCE_ROOT; };
		1F3DDB130E92F8450036BD6A /* elglext.h */ = {isa = PBXFileReference; fileEncoding = 4; lastKnownFileType = sourcecode.c.h; path = elglext.h; sourceTree = "<group>"; };
		1F52AA150D6BCC0800CA2E5F /* actor_init.cpp */ = {isa = PBXFileReference; fileEncoding = 4; lastKnownFileType = sourcecode.cpp.cpp; name = actor_init.cpp; path = ../actor_init.cpp; sourceTree = SOURCE_ROOT; };
		1F52AA160D6BCC0800CA2E5F /* actor_init.h */ = {isa = PBXFileReference; fileEncoding = 4; lastKnownFileType = sourcecode.c.h; name = actor_init.h; path = ../actor_init.h; sourceTree = SOURCE_ROOT; };
		1F52AA170D6BCC0800CA2E5F /* calc.c */ = {isa = PBXFileReference; fileEncoding = 4; lastKnownFileType = sourcecode.c.c; name = calc.c; path = ../calc.c; sourceTree = SOURCE_ROOT; };
		1F52AA180D6BCC0800CA2E5F /* calc.h */ = {isa = PBXFileReference; fileEncoding = 4; lastKnownFileType = sourcecode.c.h; name = calc.h; path = ../calc.h; sourceTree = SOURCE_ROOT; };
		1F52AA190D6BCC0800CA2E5F /* eye_candy_debugwin.c */ = {isa = PBXFileReference; fileEncoding = 4; lastKnownFileType = sourcecode.c.c; name = eye_candy_debugwin.c; path = ../eye_candy_debugwin.c; sourceTree = SOURCE_ROOT; };
		1F52AA1A0D6BCC0800CA2E5F /* eye_candy_debugwin.h */ = {isa = PBXFileReference; fileEncoding = 4; lastKnownFileType = sourcecode.c.h; name = eye_candy_debugwin.h; path = ../eye_candy_debugwin.h; sourceTree = SOURCE_ROOT; };
		1F52AA1B0D6BCC0800CA2E5F /* glext.h */ = {isa = PBXFileReference; fileEncoding = 4; lastKnownFileType = sourcecode.c.h; name = glext.h; path = ../glext.h; sourceTree = SOURCE_ROOT; };
		1F52AA1C0D6BCC0800CA2E5F /* glext.pl */ = {isa = PBXFileReference; fileEncoding = 4; lastKnownFileType = text.script.perl; name = glext.pl; path = ../glext.pl; sourceTree = SOURCE_ROOT; };
		1F52AA1D0D6BCC0800CA2E5F /* optimizer.cpp */ = {isa = PBXFileReference; fileEncoding = 4; lastKnownFileType = sourcecode.cpp.cpp; name = optimizer.cpp; path = ../optimizer.cpp; sourceTree = SOURCE_ROOT; };
		1F52AA1E0D6BCC0800CA2E5F /* optimizer.hpp */ = {isa = PBXFileReference; fileEncoding = 4; lastKnownFileType = sourcecode.cpp.h; name = optimizer.hpp; path = ../optimizer.hpp; sourceTree = SOURCE_ROOT; };
		1F52AA1F0D6BCC0800CA2E5F /* select.cpp */ = {isa = PBXFileReference; fileEncoding = 4; lastKnownFileType = sourcecode.cpp.cpp; name = select.cpp; path = ../select.cpp; sourceTree = SOURCE_ROOT; };
		1F52AA200D6BCC0800CA2E5F /* skeletons.c */ = {isa = PBXFileReference; fileEncoding = 4; lastKnownFileType = sourcecode.c.c; name = skeletons.c; path = ../skeletons.c; sourceTree = SOURCE_ROOT; };
		1F52AA210D6BCC0800CA2E5F /* skeletons.h */ = {isa = PBXFileReference; fileEncoding = 4; lastKnownFileType = sourcecode.c.h; name = skeletons.h; path = ../skeletons.h; sourceTree = SOURCE_ROOT; };
		1F52AA220D6BCC0800CA2E5F /* threads.h */ = {isa = PBXFileReference; fileEncoding = 4; lastKnownFileType = sourcecode.c.h; name = threads.h; path = ../threads.h; sourceTree = SOURCE_ROOT; };
		1F52AA2A0D6BCC5000CA2E5F /* effect_missile.cpp */ = {isa = PBXFileReference; fileEncoding = 4; lastKnownFileType = sourcecode.cpp.cpp; path = effect_missile.cpp; sourceTree = "<group>"; };
		1F52AA2B0D6BCC5000CA2E5F /* effect_missile.h */ = {isa = PBXFileReference; fileEncoding = 4; lastKnownFileType = sourcecode.c.h; path = effect_missile.h; sourceTree = "<group>"; };
		1F608B5F0FA5CAD100FFD55C /* dds.c */ = {isa = PBXFileReference; fileEncoding = 4; lastKnownFileType = sourcecode.c.c; name = dds.c; path = ../dds.c; sourceTree = SOURCE_ROOT; };
		1F608B600FA5CAD100FFD55C /* dds.h */ = {isa = PBXFileReference; fileEncoding = 4; lastKnownFileType = sourcecode.c.h; name = dds.h; path = ../dds.h; sourceTree = SOURCE_ROOT; };
		1F608B610FA5CAD100FFD55C /* ddsimage.c */ = {isa = PBXFileReference; fileEncoding = 4; lastKnownFileType = sourcecode.c.c; name = ddsimage.c; path = ../ddsimage.c; sourceTree = SOURCE_ROOT; };
		1F608B620FA5CAD100FFD55C /* ddsimage.h */ = {isa = PBXFileReference; fileEncoding = 4; lastKnownFileType = sourcecode.c.h; name = ddsimage.h; path = ../ddsimage.h; sourceTree = SOURCE_ROOT; };
		1F608B650FA5CAF200FFD55C /* half.c */ = {isa = PBXFileReference; fileEncoding = 4; lastKnownFileType = sourcecode.c.c; path = half.c; sourceTree = "<group>"; };
		1F608B660FA5CAF200FFD55C /* half.h */ = {isa = PBXFileReference; fileEncoding = 4; lastKnownFileType = sourcecode.c.h; path = half.h; sourceTree = "<group>"; };
		1F608B670FA5CAF200FFD55C /* normal.c */ = {isa = PBXFileReference; fileEncoding = 4; lastKnownFileType = sourcecode.c.c; path = normal.c; sourceTree = "<group>"; };
		1F608B680FA5CAF200FFD55C /* normal.h */ = {isa = PBXFileReference; fileEncoding = 4; lastKnownFileType = sourcecode.c.h; path = normal.h; sourceTree = "<group>"; };
		1F744D950D19894900F655E9 /* missiles.c */ = {isa = PBXFileReference; fileEncoding = 4; lastKnownFileType = sourcecode.c.c; name = missiles.c; path = ../missiles.c; sourceTree = SOURCE_ROOT; };
		1F744D960D19894900F655E9 /* missiles.h */ = {isa = PBXFileReference; fileEncoding = 4; lastKnownFileType = sourcecode.c.h; name = missiles.h; path = ../missiles.h; sourceTree = SOURCE_ROOT; };
		1F77DD2512C23AEA00D59013 /* achievements.cpp */ = {isa = PBXFileReference; fileEncoding = 4; lastKnownFileType = sourcecode.cpp.cpp; name = achievements.cpp; path = ../achievements.cpp; sourceTree = SOURCE_ROOT; };
		1F8128DA0D033551008792A7 /* 2d_objects.c */ = {isa = PBXFileReference; fileEncoding = 4; lastKnownFileType = sourcecode.c.c; name = 2d_objects.c; path = ../2d_objects.c; sourceTree = SOURCE_ROOT; };
		1F8128DB0D033551008792A7 /* 2d_objects.h */ = {isa = PBXFileReference; fileEncoding = 4; lastKnownFileType = sourcecode.c.h; name = 2d_objects.h; path = ../2d_objects.h; sourceTree = SOURCE_ROOT; };
		1F8128DC0D033551008792A7 /* 3d_objects.c */ = {isa = PBXFileReference; fileEncoding = 4; lastKnownFileType = sourcecode.c.c; name = 3d_objects.c; path = ../3d_objects.c; sourceTree = SOURCE_ROOT; };
		1F8128DD0D033551008792A7 /* 3d_objects.h */ = {isa = PBXFileReference; fileEncoding = 4; lastKnownFileType = sourcecode.c.h; name = 3d_objects.h; path = ../3d_objects.h; sourceTree = SOURCE_ROOT; };
		1F8128DF0D033551008792A7 /* actor_defs.xml */ = {isa = PBXFileReference; fileEncoding = 4; lastKnownFileType = text.xml; path = actor_defs.xml; sourceTree = "<group>"; };
		1F8128E00D033551008792A7 /* bear_1.xml */ = {isa = PBXFileReference; fileEncoding = 4; lastKnownFileType = text.xml; path = bear_1.xml; sourceTree = "<group>"; };
		1F8128E10D033551008792A7 /* bear_2.xml */ = {isa = PBXFileReference; fileEncoding = 4; lastKnownFileType = text.xml; path = bear_2.xml; sourceTree = "<group>"; };
		1F8128E20D033551008792A7 /* bear_3.xml */ = {isa = PBXFileReference; fileEncoding = 4; lastKnownFileType = text.xml; path = bear_3.xml; sourceTree = "<group>"; };
		1F8128E30D033551008792A7 /* bear_4.xml */ = {isa = PBXFileReference; fileEncoding = 4; lastKnownFileType = text.xml; path = bear_4.xml; sourceTree = "<group>"; };
		1F8128E40D033551008792A7 /* beaver.xml */ = {isa = PBXFileReference; fileEncoding = 4; lastKnownFileType = text.xml; path = beaver.xml; sourceTree = "<group>"; };
		1F8128E50D033551008792A7 /* boar.xml */ = {isa = PBXFileReference; fileEncoding = 4; lastKnownFileType = text.xml; path = boar.xml; sourceTree = "<group>"; };
		1F8128E60D033551008792A7 /* brown_rabbit.xml */ = {isa = PBXFileReference; fileEncoding = 4; lastKnownFileType = text.xml; path = brown_rabbit.xml; sourceTree = "<group>"; };
		1F8128E70D033551008792A7 /* brownie.xml */ = {isa = PBXFileReference; fileEncoding = 4; lastKnownFileType = text.xml; path = brownie.xml; sourceTree = "<group>"; };
		1F8128E80D033551008792A7 /* chimeran_arctic_wolf.xml */ = {isa = PBXFileReference; fileEncoding = 4; lastKnownFileType = text.xml; path = chimeran_arctic_wolf.xml; sourceTree = "<group>"; };
		1F8128E90D033551008792A7 /* chimeran_desert_wolf.xml */ = {isa = PBXFileReference; fileEncoding = 4; lastKnownFileType = text.xml; path = chimeran_desert_wolf.xml; sourceTree = "<group>"; };
		1F8128EA0D033551008792A7 /* chimeran_forest_wolf.xml */ = {isa = PBXFileReference; fileEncoding = 4; lastKnownFileType = text.xml; path = chimeran_forest_wolf.xml; sourceTree = "<group>"; };
		1F8128EB0D033551008792A7 /* chimeran_mountain_wolf.xml */ = {isa = PBXFileReference; fileEncoding = 4; lastKnownFileType = text.xml; path = chimeran_mountain_wolf.xml; sourceTree = "<group>"; };
		1F8128EC0D033551008792A7 /* cyclops.xml */ = {isa = PBXFileReference; fileEncoding = 4; lastKnownFileType = text.xml; path = cyclops.xml; sourceTree = "<group>"; };
		1F8128ED0D033551008792A7 /* deer.xml */ = {isa = PBXFileReference; fileEncoding = 4; lastKnownFileType = text.xml; path = deer.xml; sourceTree = "<group>"; };
		1F8128EE0D033551008792A7 /* draegoni_female.xml */ = {isa = PBXFileReference; fileEncoding = 4; lastKnownFileType = text.xml; path = draegoni_female.xml; sourceTree = "<group>"; };
		1F8128EF0D033551008792A7 /* draegoni_male.xml */ = {isa = PBXFileReference; fileEncoding = 4; lastKnownFileType = text.xml; path = draegoni_male.xml; sourceTree = "<group>"; };
		1F8128F00D033551008792A7 /* dwarf_female.xml */ = {isa = PBXFileReference; fileEncoding = 4; lastKnownFileType = text.xml; path = dwarf_female.xml; sourceTree = "<group>"; };
		1F8128F10D033551008792A7 /* dwarf_male.xml */ = {isa = PBXFileReference; fileEncoding = 4; lastKnownFileType = text.xml; path = dwarf_male.xml; sourceTree = "<group>"; };
		1F8128F20D033551008792A7 /* elf_female.xml */ = {isa = PBXFileReference; fileEncoding = 4; lastKnownFileType = text.xml; path = elf_female.xml; sourceTree = "<group>"; };
		1F8128F30D033551008792A7 /* elf_male.xml */ = {isa = PBXFileReference; fileEncoding = 4; lastKnownFileType = text.xml; path = elf_male.xml; sourceTree = "<group>"; };
		1F8128F40D033551008792A7 /* feran.xml */ = {isa = PBXFileReference; fileEncoding = 4; lastKnownFileType = text.xml; path = feran.xml; sourceTree = "<group>"; };
		1F8128F50D033551008792A7 /* fox.xml */ = {isa = PBXFileReference; fileEncoding = 4; lastKnownFileType = text.xml; path = fox.xml; sourceTree = "<group>"; };
		1F8128F60D033551008792A7 /* gargoyle_1.xml */ = {isa = PBXFileReference; fileEncoding = 4; lastKnownFileType = text.xml; path = gargoyle_1.xml; sourceTree = "<group>"; };
		1F8128F70D033551008792A7 /* gargoyle_2.xml */ = {isa = PBXFileReference; fileEncoding = 4; lastKnownFileType = text.xml; path = gargoyle_2.xml; sourceTree = "<group>"; };
		1F8128F80D033551008792A7 /* gargoyle_3.xml */ = {isa = PBXFileReference; fileEncoding = 4; lastKnownFileType = text.xml; path = gargoyle_3.xml; sourceTree = "<group>"; };
		1F8128F90D033551008792A7 /* gnome_female.xml */ = {isa = PBXFileReference; fileEncoding = 4; lastKnownFileType = text.xml; path = gnome_female.xml; sourceTree = "<group>"; };
		1F8128FA0D033551008792A7 /* gnome_male.xml */ = {isa = PBXFileReference; fileEncoding = 4; lastKnownFileType = text.xml; path = gnome_male.xml; sourceTree = "<group>"; };
		1F8128FB0D033551008792A7 /* goblin_female_1.xml */ = {isa = PBXFileReference; fileEncoding = 4; lastKnownFileType = text.xml; path = goblin_female_1.xml; sourceTree = "<group>"; };
		1F8128FC0D033551008792A7 /* goblin_male_1.xml */ = {isa = PBXFileReference; fileEncoding = 4; lastKnownFileType = text.xml; path = goblin_male_1.xml; sourceTree = "<group>"; };
		1F8128FD0D033551008792A7 /* goblin_male_2.xml */ = {isa = PBXFileReference; fileEncoding = 4; lastKnownFileType = text.xml; path = goblin_male_2.xml; sourceTree = "<group>"; };
		1F8128FE0D033551008792A7 /* horse1.xml */ = {isa = PBXFileReference; fileEncoding = 4; lastKnownFileType = text.xml; path = horse1.xml; sourceTree = "<group>"; };
		1F8128FF0D033551008792A7 /* horse2.xml */ = {isa = PBXFileReference; fileEncoding = 4; lastKnownFileType = text.xml; path = horse2.xml; sourceTree = "<group>"; };
		1F8129000D033551008792A7 /* human_female.xml */ = {isa = PBXFileReference; fileEncoding = 4; lastKnownFileType = text.xml; path = human_female.xml; sourceTree = "<group>"; };
		1F8129010D033551008792A7 /* human_male.xml */ = {isa = PBXFileReference; fileEncoding = 4; lastKnownFileType = text.xml; path = human_male.xml; sourceTree = "<group>"; };
		1F8129020D033551008792A7 /* imp.xml */ = {isa = PBXFileReference; fileEncoding = 4; lastKnownFileType = text.xml; path = imp.xml; sourceTree = "<group>"; };
		1F8129030D033551008792A7 /* leopard.xml */ = {isa = PBXFileReference; fileEncoding = 4; lastKnownFileType = text.xml; path = leopard.xml; sourceTree = "<group>"; };
		1F8129040D033551008792A7 /* leopard_snow.xml */ = {isa = PBXFileReference; fileEncoding = 4; lastKnownFileType = text.xml; path = leopard_snow.xml; sourceTree = "<group>"; };
		1F8129050D033551008792A7 /* leprechaun.xml */ = {isa = PBXFileReference; fileEncoding = 4; lastKnownFileType = text.xml; path = leprechaun.xml; sourceTree = "<group>"; };
		1F8129060D033551008792A7 /* ogre_male_1.xml */ = {isa = PBXFileReference; fileEncoding = 4; lastKnownFileType = text.xml; path = ogre_male_1.xml; sourceTree = "<group>"; };
		1F8129070D033551008792A7 /* orc_female_1.xml */ = {isa = PBXFileReference; fileEncoding = 4; lastKnownFileType = text.xml; path = orc_female_1.xml; sourceTree = "<group>"; };
		1F8129080D033551008792A7 /* orc_female_1_armed.xml */ = {isa = PBXFileReference; fileEncoding = 4; lastKnownFileType = text.xml; path = orc_female_1_armed.xml; sourceTree = "<group>"; };
		1F8129090D033551008792A7 /* orc_male_1.xml */ = {isa = PBXFileReference; fileEncoding = 4; lastKnownFileType = text.xml; path = orc_male_1.xml; sourceTree = "<group>"; };
		1F81290A0D033551008792A7 /* orc_male_1_armed.xml */ = {isa = PBXFileReference; fileEncoding = 4; lastKnownFileType = text.xml; path = orc_male_1_armed.xml; sourceTree = "<group>"; };
		1F81290B0D033551008792A7 /* orchan_female.xml */ = {isa = PBXFileReference; fileEncoding = 4; lastKnownFileType = text.xml; path = orchan_female.xml; sourceTree = "<group>"; };
		1F81290C0D033551008792A7 /* orchan_male.xml */ = {isa = PBXFileReference; fileEncoding = 4; lastKnownFileType = text.xml; path = orchan_male.xml; sourceTree = "<group>"; };
		1F81290D0D033551008792A7 /* panther.xml */ = {isa = PBXFileReference; fileEncoding = 4; lastKnownFileType = text.xml; path = panther.xml; sourceTree = "<group>"; };
		1F81290E0D033551008792A7 /* phantom_warrior.xml */ = {isa = PBXFileReference; fileEncoding = 4; lastKnownFileType = text.xml; path = phantom_warrior.xml; sourceTree = "<group>"; };
		1F81290F0D033551008792A7 /* puma.xml */ = {isa = PBXFileReference; fileEncoding = 4; lastKnownFileType = text.xml; path = puma.xml; sourceTree = "<group>"; };
		1F8129100D033551008792A7 /* racoon_1.xml */ = {isa = PBXFileReference; fileEncoding = 4; lastKnownFileType = text.xml; path = racoon_1.xml; sourceTree = "<group>"; };
		1F8129110D033551008792A7 /* rat.xml */ = {isa = PBXFileReference; fileEncoding = 4; lastKnownFileType = text.xml; path = rat.xml; sourceTree = "<group>"; };
		1F8129120D033551008792A7 /* skeleton.xml */ = {isa = PBXFileReference; fileEncoding = 4; lastKnownFileType = text.xml; path = skeleton.xml; sourceTree = "<group>"; };
		1F8129130D033551008792A7 /* skeleton_armed.xml */ = {isa = PBXFileReference; fileEncoding = 4; lastKnownFileType = text.xml; path = skeleton_armed.xml; sourceTree = "<group>"; };
		1F8129140D033551008792A7 /* skunk_1.xml */ = {isa = PBXFileReference; fileEncoding = 4; lastKnownFileType = text.xml; path = skunk_1.xml; sourceTree = "<group>"; };
		1F8129150D033551008792A7 /* snake_1.xml */ = {isa = PBXFileReference; fileEncoding = 4; lastKnownFileType = text.xml; path = snake_1.xml; sourceTree = "<group>"; };
		1F8129160D033551008792A7 /* snake_2.xml */ = {isa = PBXFileReference; fileEncoding = 4; lastKnownFileType = text.xml; path = snake_2.xml; sourceTree = "<group>"; };
		1F8129170D033551008792A7 /* snake_3.xml */ = {isa = PBXFileReference; fileEncoding = 4; lastKnownFileType = text.xml; path = snake_3.xml; sourceTree = "<group>"; };
		1F8129180D033551008792A7 /* spider_big1.xml */ = {isa = PBXFileReference; fileEncoding = 4; lastKnownFileType = text.xml; path = spider_big1.xml; sourceTree = "<group>"; };
		1F8129190D033551008792A7 /* spider_big2.xml */ = {isa = PBXFileReference; fileEncoding = 4; lastKnownFileType = text.xml; path = spider_big2.xml; sourceTree = "<group>"; };
		1F81291A0D033551008792A7 /* spider_big3.xml */ = {isa = PBXFileReference; fileEncoding = 4; lastKnownFileType = text.xml; path = spider_big3.xml; sourceTree = "<group>"; };
		1F81291B0D033551008792A7 /* spider_big4.xml */ = {isa = PBXFileReference; fileEncoding = 4; lastKnownFileType = text.xml; path = spider_big4.xml; sourceTree = "<group>"; };
		1F81291C0D033551008792A7 /* spider_small1.xml */ = {isa = PBXFileReference; fileEncoding = 4; lastKnownFileType = text.xml; path = spider_small1.xml; sourceTree = "<group>"; };
		1F81291D0D033551008792A7 /* spider_small2.xml */ = {isa = PBXFileReference; fileEncoding = 4; lastKnownFileType = text.xml; path = spider_small2.xml; sourceTree = "<group>"; };
		1F81291E0D033551008792A7 /* spider_small3.xml */ = {isa = PBXFileReference; fileEncoding = 4; lastKnownFileType = text.xml; path = spider_small3.xml; sourceTree = "<group>"; };
		1F81291F0D033551008792A7 /* spider_small4.xml */ = {isa = PBXFileReference; fileEncoding = 4; lastKnownFileType = text.xml; path = spider_small4.xml; sourceTree = "<group>"; };
		1F8129200D033551008792A7 /* tiger.xml */ = {isa = PBXFileReference; fileEncoding = 4; lastKnownFileType = text.xml; path = tiger.xml; sourceTree = "<group>"; };
		1F8129210D033551008792A7 /* tiger_white.xml */ = {isa = PBXFileReference; fileEncoding = 4; lastKnownFileType = text.xml; path = tiger_white.xml; sourceTree = "<group>"; };
		1F8129220D033551008792A7 /* troll.xml */ = {isa = PBXFileReference; fileEncoding = 4; lastKnownFileType = text.xml; path = troll.xml; sourceTree = "<group>"; };
		1F8129230D033551008792A7 /* unicorn_1.xml */ = {isa = PBXFileReference; fileEncoding = 4; lastKnownFileType = text.xml; path = unicorn_1.xml; sourceTree = "<group>"; };
		1F8129240D033551008792A7 /* white_rabbit.xml */ = {isa = PBXFileReference; fileEncoding = 4; lastKnownFileType = text.xml; path = white_rabbit.xml; sourceTree = "<group>"; };
		1F8129250D033551008792A7 /* wolf.xml */ = {isa = PBXFileReference; fileEncoding = 4; lastKnownFileType = text.xml; path = wolf.xml; sourceTree = "<group>"; };
		1F8129260D033551008792A7 /* wood_sprite.xml */ = {isa = PBXFileReference; fileEncoding = 4; lastKnownFileType = text.xml; path = wood_sprite.xml; sourceTree = "<group>"; };
		1F8129270D033551008792A7 /* wraith.xml */ = {isa = PBXFileReference; fileEncoding = 4; lastKnownFileType = text.xml; path = wraith.xml; sourceTree = "<group>"; };
		1F8129280D033551008792A7 /* actor_scripts.c */ = {isa = PBXFileReference; fileEncoding = 4; lastKnownFileType = sourcecode.c.c; name = actor_scripts.c; path = ../actor_scripts.c; sourceTree = SOURCE_ROOT; };
		1F8129290D033551008792A7 /* actor_scripts.h */ = {isa = PBXFileReference; fileEncoding = 4; lastKnownFileType = sourcecode.c.h; name = actor_scripts.h; path = ../actor_scripts.h; sourceTree = SOURCE_ROOT; };
		1F81292A0D033551008792A7 /* actors.c */ = {isa = PBXFileReference; fileEncoding = 4; lastKnownFileType = sourcecode.c.c; name = actors.c; path = ../actors.c; sourceTree = SOURCE_ROOT; };
		1F81292B0D033551008792A7 /* actors.h */ = {isa = PBXFileReference; fileEncoding = 4; lastKnownFileType = sourcecode.c.h; name = actors.h; path = ../actors.h; sourceTree = SOURCE_ROOT; };
		1F81292C0D033551008792A7 /* alphamap.c */ = {isa = PBXFileReference; fileEncoding = 4; lastKnownFileType = sourcecode.c.c; name = alphamap.c; path = ../alphamap.c; sourceTree = SOURCE_ROOT; };
		1F81292D0D033551008792A7 /* alphamap.h */ = {isa = PBXFileReference; fileEncoding = 4; lastKnownFileType = sourcecode.c.h; name = alphamap.h; path = ../alphamap.h; sourceTree = SOURCE_ROOT; };
		1F81292E0D033551008792A7 /* asc.c */ = {isa = PBXFileReference; fileEncoding = 4; lastKnownFileType = sourcecode.c.c; name = asc.c; path = ../asc.c; sourceTree = SOURCE_ROOT; };
		1F81292F0D033551008792A7 /* asc.h */ = {isa = PBXFileReference; fileEncoding = 4; lastKnownFileType = sourcecode.c.h; name = asc.h; path = ../asc.h; sourceTree = SOURCE_ROOT; };
		1F8129300D033551008792A7 /* astrology.c */ = {isa = PBXFileReference; fileEncoding = 4; lastKnownFileType = sourcecode.c.c; name = astrology.c; path = ../astrology.c; sourceTree = SOURCE_ROOT; };
		1F8129310D033551008792A7 /* astrology.h */ = {isa = PBXFileReference; fileEncoding = 4; lastKnownFileType = sourcecode.c.h; name = astrology.h; path = ../astrology.h; sourceTree = SOURCE_ROOT; };
		1F8129320D033551008792A7 /* bags.c */ = {isa = PBXFileReference; fileEncoding = 4; lastKnownFileType = sourcecode.c.c; name = bags.c; path = ../bags.c; sourceTree = SOURCE_ROOT; };
		1F8129330D033551008792A7 /* bags.h */ = {isa = PBXFileReference; fileEncoding = 4; lastKnownFileType = sourcecode.c.h; name = bags.h; path = ../bags.h; sourceTree = SOURCE_ROOT; };
		1F8129340D033551008792A7 /* bbox_tree.c */ = {isa = PBXFileReference; fileEncoding = 4; lastKnownFileType = sourcecode.c.c; name = bbox_tree.c; path = ../bbox_tree.c; sourceTree = SOURCE_ROOT; };
		1F8129350D033551008792A7 /* bbox_tree.h */ = {isa = PBXFileReference; fileEncoding = 4; lastKnownFileType = sourcecode.c.h; name = bbox_tree.h; path = ../bbox_tree.h; sourceTree = SOURCE_ROOT; };
		1F8129370D033551008792A7 /* fontdef.c */ = {isa = PBXFileReference; fileEncoding = 4; lastKnownFileType = sourcecode.c.c; path = fontdef.c; sourceTree = "<group>"; };
		1F8129380D033551008792A7 /* fontdef.h */ = {isa = PBXFileReference; fileEncoding = 4; lastKnownFileType = sourcecode.c.h; path = fontdef.h; sourceTree = "<group>"; };
		1F8129390D033551008792A7 /* fontdef.xml */ = {isa = PBXFileReference; fileEncoding = 4; lastKnownFileType = text.xml; path = fontdef.xml; sourceTree = "<group>"; };
		1F81293A0D033551008792A7 /* parser.c */ = {isa = PBXFileReference; fileEncoding = 4; lastKnownFileType = sourcecode.c.c; path = parser.c; sourceTree = "<group>"; };
		1F81293B0D033551008792A7 /* parser.h */ = {isa = PBXFileReference; fileEncoding = 4; lastKnownFileType = sourcecode.c.h; path = parser.h; sourceTree = "<group>"; };
		1F81293C0D033551008792A7 /* symbols.c */ = {isa = PBXFileReference; fileEncoding = 4; lastKnownFileType = sourcecode.c.c; path = symbols.c; sourceTree = "<group>"; };
		1F81293D0D033551008792A7 /* symbols.h */ = {isa = PBXFileReference; fileEncoding = 4; lastKnownFileType = sourcecode.c.h; path = symbols.h; sourceTree = "<group>"; };
		1F81293E0D033551008792A7 /* types.h */ = {isa = PBXFileReference; fileEncoding = 4; lastKnownFileType = sourcecode.c.h; path = types.h; sourceTree = "<group>"; };
		1F81293F0D033551008792A7 /* typesetter.c */ = {isa = PBXFileReference; fileEncoding = 4; lastKnownFileType = sourcecode.c.c; path = typesetter.c; sourceTree = "<group>"; };
		1F8129400D033551008792A7 /* typesetter.h */ = {isa = PBXFileReference; fileEncoding = 4; lastKnownFileType = sourcecode.c.h; path = typesetter.h; sourceTree = "<group>"; };
		1F8129410D033551008792A7 /* books.c */ = {isa = PBXFileReference; fileEncoding = 4; lastKnownFileType = sourcecode.c.c; name = books.c; path = ../books.c; sourceTree = SOURCE_ROOT; };
		1F8129420D033551008792A7 /* books.h */ = {isa = PBXFileReference; fileEncoding = 4; lastKnownFileType = sourcecode.c.h; name = books.h; path = ../books.h; sourceTree = SOURCE_ROOT; };
		1F8129430D033551008792A7 /* buddy.c */ = {isa = PBXFileReference; fileEncoding = 4; lastKnownFileType = sourcecode.c.c; name = buddy.c; path = ../buddy.c; sourceTree = SOURCE_ROOT; };
		1F8129440D033551008792A7 /* buddy.h */ = {isa = PBXFileReference; fileEncoding = 4; lastKnownFileType = sourcecode.c.h; name = buddy.h; path = ../buddy.h; sourceTree = SOURCE_ROOT; };
		1F8129450D033551008792A7 /* cache.c */ = {isa = PBXFileReference; fileEncoding = 4; lastKnownFileType = sourcecode.c.c; name = cache.c; path = ../cache.c; sourceTree = SOURCE_ROOT; };
		1F8129460D033551008792A7 /* cache.h */ = {isa = PBXFileReference; fileEncoding = 4; lastKnownFileType = sourcecode.c.h; name = cache.h; path = ../cache.h; sourceTree = SOURCE_ROOT; };
		1F8129470D033551008792A7 /* cal.c */ = {isa = PBXFileReference; fileEncoding = 4; lastKnownFileType = sourcecode.c.c; name = cal.c; path = ../cal.c; sourceTree = SOURCE_ROOT; };
		1F8129480D033551008792A7 /* cal.h */ = {isa = PBXFileReference; fileEncoding = 4; lastKnownFileType = sourcecode.c.h; name = cal.h; path = ../cal.h; sourceTree = SOURCE_ROOT; };
		1F8129490D033551008792A7 /* cal3d_wrapper.cpp */ = {isa = PBXFileReference; fileEncoding = 4; lastKnownFileType = sourcecode.cpp.cpp; name = cal3d_wrapper.cpp; path = ../cal3d_wrapper.cpp; sourceTree = SOURCE_ROOT; };
		1F81294A0D033551008792A7 /* cal3d_wrapper.h */ = {isa = PBXFileReference; fileEncoding = 4; lastKnownFileType = sourcecode.c.h; name = cal3d_wrapper.h; path = ../cal3d_wrapper.h; sourceTree = SOURCE_ROOT; };
		1F81294B0D033551008792A7 /* cal_types.h */ = {isa = PBXFileReference; fileEncoding = 4; lastKnownFileType = sourcecode.c.h; name = cal_types.h; path = ../cal_types.h; sourceTree = SOURCE_ROOT; };
		1F81294C0D033551008792A7 /* CHANGES */ = {isa = PBXFileReference; fileEncoding = 4; lastKnownFileType = text; name = CHANGES; path = ../CHANGES; sourceTree = SOURCE_ROOT; };
		1F81294D0D033551008792A7 /* chat.c */ = {isa = PBXFileReference; fileEncoding = 4; lastKnownFileType = sourcecode.c.c; name = chat.c; path = ../chat.c; sourceTree = SOURCE_ROOT; };
		1F81294E0D033551008792A7 /* chat.h */ = {isa = PBXFileReference; fileEncoding = 4; lastKnownFileType = sourcecode.c.h; name = chat.h; path = ../chat.h; sourceTree = SOURCE_ROOT; };
		1F81294F0D033551008792A7 /* client_serv.h */ = {isa = PBXFileReference; fileEncoding = 4; lastKnownFileType = sourcecode.c.h; name = client_serv.h; path = ../client_serv.h; sourceTree = SOURCE_ROOT; };
		1F8129500D033551008792A7 /* cluster.c */ = {isa = PBXFileReference; fileEncoding = 4; lastKnownFileType = sourcecode.c.c; name = cluster.c; path = ../cluster.c; sourceTree = SOURCE_ROOT; };
		1F8129510D033551008792A7 /* cluster.h */ = {isa = PBXFileReference; fileEncoding = 4; lastKnownFileType = sourcecode.c.h; name = cluster.h; path = ../cluster.h; sourceTree = SOURCE_ROOT; };
		1F8129520D033551008792A7 /* colors.c */ = {isa = PBXFileReference; fileEncoding = 4; lastKnownFileType = sourcecode.c.c; name = colors.c; path = ../colors.c; sourceTree = SOURCE_ROOT; };
		1F8129530D033551008792A7 /* colors.h */ = {isa = PBXFileReference; fileEncoding = 4; lastKnownFileType = sourcecode.c.h; name = colors.h; path = ../colors.h; sourceTree = SOURCE_ROOT; };
		1F8129540D033551008792A7 /* commands.lst */ = {isa = PBXFileReference; fileEncoding = 4; lastKnownFileType = text; name = commands.lst; path = ../commands.lst; sourceTree = SOURCE_ROOT; };
		1F8129550D033551008792A7 /* console.c */ = {isa = PBXFileReference; fileEncoding = 4; lastKnownFileType = sourcecode.c.c; name = console.c; path = ../console.c; sourceTree = SOURCE_ROOT; };
		1F8129560D033551008792A7 /* console.h */ = {isa = PBXFileReference; fileEncoding = 4; lastKnownFileType = sourcecode.c.h; name = console.h; path = ../console.h; sourceTree = SOURCE_ROOT; };
		1F8129570D033551008792A7 /* consolewin.c */ = {isa = PBXFileReference; fileEncoding = 4; lastKnownFileType = sourcecode.c.c; name = consolewin.c; path = ../consolewin.c; sourceTree = SOURCE_ROOT; };
		1F8129580D033551008792A7 /* consolewin.h */ = {isa = PBXFileReference; fileEncoding = 4; lastKnownFileType = sourcecode.c.h; name = consolewin.h; path = ../consolewin.h; sourceTree = SOURCE_ROOT; };
		1F8129590D033551008792A7 /* counters.c */ = {isa = PBXFileReference; fileEncoding = 4; lastKnownFileType = sourcecode.c.c; name = counters.c; path = ../counters.c; sourceTree = SOURCE_ROOT; };
		1F81295A0D033551008792A7 /* counters.h */ = {isa = PBXFileReference; fileEncoding = 4; lastKnownFileType = sourcecode.c.h; name = counters.h; path = ../counters.h; sourceTree = SOURCE_ROOT; };
		1F81295B0D033551008792A7 /* cursors.c */ = {isa = PBXFileReference; fileEncoding = 4; lastKnownFileType = sourcecode.c.c; name = cursors.c; path = ../cursors.c; sourceTree = SOURCE_ROOT; };
		1F81295C0D033551008792A7 /* cursors.h */ = {isa = PBXFileReference; fileEncoding = 4; lastKnownFileType = sourcecode.c.h; name = cursors.h; path = ../cursors.h; sourceTree = SOURCE_ROOT; };
		1F8129620D033551008792A7 /* dialogues.c */ = {isa = PBXFileReference; fileEncoding = 4; lastKnownFileType = sourcecode.c.c; name = dialogues.c; path = ../dialogues.c; sourceTree = SOURCE_ROOT; };
		1F8129630D033551008792A7 /* dialogues.h */ = {isa = PBXFileReference; fileEncoding = 4; lastKnownFileType = sourcecode.c.h; name = dialogues.h; path = ../dialogues.h; sourceTree = SOURCE_ROOT; };
		1F8129650D033551008792A7 /* Doxyfile */ = {isa = PBXFileReference; fileEncoding = 4; lastKnownFileType = text; path = Doxyfile; sourceTree = "<group>"; };
		1F8129660D033551008792A7 /* events.doxy */ = {isa = PBXFileReference; fileEncoding = 4; lastKnownFileType = text; path = events.doxy; sourceTree = "<group>"; };
		1F8129680D033551008792A7 /* eye_candy.html */ = {isa = PBXFileReference; fileEncoding = 4; lastKnownFileType = text.html; path = eye_candy.html; sourceTree = "<group>"; };
		1F8129690D033551008792A7 /* getstarted.doxy */ = {isa = PBXFileReference; fileEncoding = 4; lastKnownFileType = text; path = getstarted.doxy; sourceTree = "<group>"; };
		1F81296A0D033551008792A7 /* groups.doxy */ = {isa = PBXFileReference; fileEncoding = 4; lastKnownFileType = text; path = groups.doxy; sourceTree = "<group>"; };
		1F81296B0D033551008792A7 /* init.doxy */ = {isa = PBXFileReference; fileEncoding = 4; lastKnownFileType = text; path = init.doxy; sourceTree = "<group>"; };
		1F81296C0D033551008792A7 /* loading.doxy */ = {isa = PBXFileReference; fileEncoding = 4; lastKnownFileType = text; path = loading.doxy; sourceTree = "<group>"; };
		1F81296D0D033551008792A7 /* main.doxy */ = {isa = PBXFileReference; fileEncoding = 4; lastKnownFileType = text; path = main.doxy; sourceTree = "<group>"; };
		1F81296E0D033551008792A7 /* misc.doxy */ = {isa = PBXFileReference; fileEncoding = 4; lastKnownFileType = text; path = misc.doxy; sourceTree = "<group>"; };
		1F81296F0D033551008792A7 /* network.doxy */ = {isa = PBXFileReference; fileEncoding = 4; lastKnownFileType = text; path = network.doxy; sourceTree = "<group>"; };
		1F8129700D033551008792A7 /* rendering.doxy */ = {isa = PBXFileReference; fileEncoding = 4; lastKnownFileType = text; path = rendering.doxy; sourceTree = "<group>"; };
		1F8129710D033551008792A7 /* sound.doxy */ = {isa = PBXFileReference; fileEncoding = 4; lastKnownFileType = text; path = sound.doxy; sourceTree = "<group>"; };
		1F8129720D033551008792A7 /* threads.doxy */ = {isa = PBXFileReference; fileEncoding = 4; lastKnownFileType = text; path = threads.doxy; sourceTree = "<group>"; };
		1F8129730D033551008792A7 /* draw_scene.c */ = {isa = PBXFileReference; fileEncoding = 4; lastKnownFileType = sourcecode.c.c; name = draw_scene.c; path = ../draw_scene.c; sourceTree = SOURCE_ROOT; };
		1F8129740D033551008792A7 /* draw_scene.h */ = {isa = PBXFileReference; fileEncoding = 4; lastKnownFileType = sourcecode.c.h; name = draw_scene.h; path = ../draw_scene.h; sourceTree = SOURCE_ROOT; };
		1F8129750D033551008792A7 /* e3d.h */ = {isa = PBXFileReference; fileEncoding = 4; lastKnownFileType = sourcecode.c.h; name = e3d.h; path = ../e3d.h; sourceTree = SOURCE_ROOT; };
		1F8129760D033551008792A7 /* e3d_object.h */ = {isa = PBXFileReference; fileEncoding = 4; lastKnownFileType = sourcecode.c.h; name = e3d_object.h; path = ../e3d_object.h; sourceTree = SOURCE_ROOT; };
		1F8129770D033551008792A7 /* e3dlist.txt */ = {isa = PBXFileReference; fileEncoding = 4; lastKnownFileType = text; name = e3dlist.txt; path = ../e3dlist.txt; sourceTree = SOURCE_ROOT; };
		1F8129780D033551008792A7 /* el.ini */ = {isa = PBXFileReference; fileEncoding = 4; lastKnownFileType = text; name = el.ini; path = ../el.ini; sourceTree = SOURCE_ROOT; };
		1F8129790D033551008792A7 /* elc.dsp */ = {isa = PBXFileReference; fileEncoding = 4; lastKnownFileType = text; name = elc.dsp; path = ../elc.dsp; sourceTree = SOURCE_ROOT; };
		1F81297A0D033551008792A7 /* elc.dsw */ = {isa = PBXFileReference; fileEncoding = 4; lastKnownFileType = text; name = elc.dsw; path = ../elc.dsw; sourceTree = SOURCE_ROOT; };
		1F81297B0D033551008792A7 /* elc.ico */ = {isa = PBXFileReference; lastKnownFileType = image.ico; name = elc.ico; path = ../elc.ico; sourceTree = SOURCE_ROOT; };
		1F81297C0D033551008792A7 /* elc.png */ = {isa = PBXFileReference; lastKnownFileType = image.png; name = elc.png; path = ../elc.png; sourceTree = SOURCE_ROOT; };
		1F81297D0D033551008792A7 /* elc_private.h */ = {isa = PBXFileReference; fileEncoding = 4; lastKnownFileType = sourcecode.c.h; name = elc_private.h; path = ../elc_private.h; sourceTree = SOURCE_ROOT; };
		1F81297E0D033551008792A7 /* elc_private.rc */ = {isa = PBXFileReference; fileEncoding = 4; lastKnownFileType = text; name = elc_private.rc; path = ../elc_private.rc; sourceTree = SOURCE_ROOT; };
		1F81297F0D033551008792A7 /* elc_private.res */ = {isa = PBXFileReference; lastKnownFileType = file; name = elc_private.res; path = ../elc_private.res; sourceTree = SOURCE_ROOT; };
		1F8129800D033551008792A7 /* elconfig.c */ = {isa = PBXFileReference; fileEncoding = 4; lastKnownFileType = sourcecode.c.c; name = elconfig.c; path = ../elconfig.c; sourceTree = SOURCE_ROOT; };
		1F8129810D033551008792A7 /* elconfig.h */ = {isa = PBXFileReference; fileEncoding = 4; lastKnownFileType = sourcecode.c.h; name = elconfig.h; path = ../elconfig.h; sourceTree = SOURCE_ROOT; };
		1F8129820D033551008792A7 /* elmemory.c */ = {isa = PBXFileReference; fileEncoding = 4; lastKnownFileType = sourcecode.c.c; name = elmemory.c; path = ../elmemory.c; sourceTree = SOURCE_ROOT; };
		1F8129830D033551008792A7 /* elmemory.h */ = {isa = PBXFileReference; fileEncoding = 4; lastKnownFileType = sourcecode.c.h; name = elmemory.h; path = ../elmemory.h; sourceTree = SOURCE_ROOT; };
		1F8129840D033551008792A7 /* elwindows.c */ = {isa = PBXFileReference; fileEncoding = 4; lastKnownFileType = sourcecode.c.c; name = elwindows.c; path = ../elwindows.c; sourceTree = SOURCE_ROOT; };
		1F8129850D033551008792A7 /* elwindows.h */ = {isa = PBXFileReference; fileEncoding = 4; lastKnownFileType = sourcecode.c.h; name = elwindows.h; path = ../elwindows.h; sourceTree = SOURCE_ROOT; };
		1F8129860D033551008792A7 /* encyclopedia.c */ = {isa = PBXFileReference; fileEncoding = 4; lastKnownFileType = sourcecode.c.c; name = encyclopedia.c; path = ../encyclopedia.c; sourceTree = SOURCE_ROOT; };
		1F8129870D033551008792A7 /* encyclopedia.h */ = {isa = PBXFileReference; fileEncoding = 4; lastKnownFileType = sourcecode.c.h; name = encyclopedia.h; path = ../encyclopedia.h; sourceTree = SOURCE_ROOT; };
		1F8129880D033551008792A7 /* errors.c */ = {isa = PBXFileReference; fileEncoding = 4; lastKnownFileType = sourcecode.c.c; name = errors.c; path = ../errors.c; sourceTree = SOURCE_ROOT; };
		1F8129890D033551008792A7 /* errors.h */ = {isa = PBXFileReference; fileEncoding = 4; lastKnownFileType = sourcecode.c.h; name = errors.h; path = ../errors.h; sourceTree = SOURCE_ROOT; };
		1F81298A0D033551008792A7 /* eternal.ico */ = {isa = PBXFileReference; lastKnownFileType = image.ico; name = eternal.ico; path = ../eternal.ico; sourceTree = SOURCE_ROOT; };
		1F81298B0D033551008792A7 /* eternal_lands_license.txt */ = {isa = PBXFileReference; fileEncoding = 4; lastKnownFileType = text; name = eternal_lands_license.txt; path = ../eternal_lands_license.txt; sourceTree = SOURCE_ROOT; };
		1F81298C0D033551008792A7 /* events.c */ = {isa = PBXFileReference; fileEncoding = 4; lastKnownFileType = sourcecode.c.c; name = events.c; path = ../events.c; sourceTree = SOURCE_ROOT; };
		1F81298D0D033551008792A7 /* events.h */ = {isa = PBXFileReference; fileEncoding = 4; lastKnownFileType = sourcecode.c.h; name = events.h; path = ../events.h; sourceTree = SOURCE_ROOT; };
		1F81298F0D033551008792A7 /* extendedexception.cpp */ = {isa = PBXFileReference; fileEncoding = 4; lastKnownFileType = sourcecode.cpp.cpp; path = extendedexception.cpp; sourceTree = "<group>"; };
		1F8129900D033551008792A7 /* extendedexception.hpp */ = {isa = PBXFileReference; fileEncoding = 4; lastKnownFileType = sourcecode.cpp.h; path = extendedexception.hpp; sourceTree = "<group>"; };
		1F8129910D033551008792A7 /* extentions.xml */ = {isa = PBXFileReference; fileEncoding = 4; lastKnownFileType = text.xml; name = extentions.xml; path = ../extentions.xml; sourceTree = SOURCE_ROOT; };
		1F8129930D033551008792A7 /* effect_bag.cpp */ = {isa = PBXFileReference; fileEncoding = 4; lastKnownFileType = sourcecode.cpp.cpp; path = effect_bag.cpp; sourceTree = "<group>"; };
		1F8129940D033551008792A7 /* effect_bag.h */ = {isa = PBXFileReference; fileEncoding = 4; lastKnownFileType = sourcecode.c.h; path = effect_bag.h; sourceTree = "<group>"; };
		1F8129950D033551008792A7 /* effect_breath.cpp */ = {isa = PBXFileReference; fileEncoding = 4; lastKnownFileType = sourcecode.cpp.cpp; path = effect_breath.cpp; sourceTree = "<group>"; };
		1F8129960D033551008792A7 /* effect_breath.h */ = {isa = PBXFileReference; fileEncoding = 4; lastKnownFileType = sourcecode.c.h; path = effect_breath.h; sourceTree = "<group>"; };
		1F8129970D033551008792A7 /* effect_campfire.cpp */ = {isa = PBXFileReference; fileEncoding = 4; lastKnownFileType = sourcecode.cpp.cpp; path = effect_campfire.cpp; sourceTree = "<group>"; };
		1F8129980D033551008792A7 /* effect_campfire.h */ = {isa = PBXFileReference; fileEncoding = 4; lastKnownFileType = sourcecode.c.h; path = effect_campfire.h; sourceTree = "<group>"; };
		1F8129990D033551008792A7 /* effect_candle.cpp */ = {isa = PBXFileReference; fileEncoding = 4; lastKnownFileType = sourcecode.cpp.cpp; path = effect_candle.cpp; sourceTree = "<group>"; };
		1F81299A0D033551008792A7 /* effect_candle.h */ = {isa = PBXFileReference; fileEncoding = 4; lastKnownFileType = sourcecode.c.h; path = effect_candle.h; sourceTree = "<group>"; };
		1F81299B0D033551008792A7 /* effect_cloud.cpp */ = {isa = PBXFileReference; fileEncoding = 4; lastKnownFileType = sourcecode.cpp.cpp; path = effect_cloud.cpp; sourceTree = "<group>"; };
		1F81299C0D033551008792A7 /* effect_cloud.h */ = {isa = PBXFileReference; fileEncoding = 4; lastKnownFileType = sourcecode.c.h; path = effect_cloud.h; sourceTree = "<group>"; };
		1F81299D0D033551008792A7 /* effect_firefly.cpp */ = {isa = PBXFileReference; fileEncoding = 4; lastKnownFileType = sourcecode.cpp.cpp; path = effect_firefly.cpp; sourceTree = "<group>"; };
		1F81299E0D033551008792A7 /* effect_firefly.h */ = {isa = PBXFileReference; fileEncoding = 4; lastKnownFileType = sourcecode.c.h; path = effect_firefly.h; sourceTree = "<group>"; };
		1F81299F0D033551008792A7 /* effect_fountain.cpp */ = {isa = PBXFileReference; fileEncoding = 4; lastKnownFileType = sourcecode.cpp.cpp; path = effect_fountain.cpp; sourceTree = "<group>"; };
		1F8129A00D033551008792A7 /* effect_fountain.h */ = {isa = PBXFileReference; fileEncoding = 4; lastKnownFileType = sourcecode.c.h; path = effect_fountain.h; sourceTree = "<group>"; };
		1F8129A10D033551008792A7 /* effect_harvesting.cpp */ = {isa = PBXFileReference; fileEncoding = 4; lastKnownFileType = sourcecode.cpp.cpp; path = effect_harvesting.cpp; sourceTree = "<group>"; };
		1F8129A20D033551008792A7 /* effect_harvesting.h */ = {isa = PBXFileReference; fileEncoding = 4; lastKnownFileType = sourcecode.c.h; path = effect_harvesting.h; sourceTree = "<group>"; };
		1F8129A30D033551008792A7 /* effect_impact.cpp */ = {isa = PBXFileReference; fileEncoding = 4; lastKnownFileType = sourcecode.cpp.cpp; path = effect_impact.cpp; sourceTree = "<group>"; };
		1F8129A40D033551008792A7 /* effect_impact.h */ = {isa = PBXFileReference; fileEncoding = 4; lastKnownFileType = sourcecode.c.h; path = effect_impact.h; sourceTree = "<group>"; };
		1F8129A50D033551008792A7 /* effect_lamp.cpp */ = {isa = PBXFileReference; fileEncoding = 4; lastKnownFileType = sourcecode.cpp.cpp; path = effect_lamp.cpp; sourceTree = "<group>"; };
		1F8129A60D033551008792A7 /* effect_lamp.h */ = {isa = PBXFileReference; fileEncoding = 4; lastKnownFileType = sourcecode.c.h; path = effect_lamp.h; sourceTree = "<group>"; };
		1F8129A70D033551008792A7 /* effect_mines.cpp */ = {isa = PBXFileReference; fileEncoding = 4; lastKnownFileType = sourcecode.cpp.cpp; path = effect_mines.cpp; sourceTree = "<group>"; };
		1F8129A80D033551008792A7 /* effect_mines.h */ = {isa = PBXFileReference; fileEncoding = 4; lastKnownFileType = sourcecode.c.h; path = effect_mines.h; sourceTree = "<group>"; };
		1F8129A90D033551008792A7 /* effect_ongoing.cpp */ = {isa = PBXFileReference; fileEncoding = 4; lastKnownFileType = sourcecode.cpp.cpp; path = effect_ongoing.cpp; sourceTree = "<group>"; };
		1F8129AA0D033551008792A7 /* effect_ongoing.h */ = {isa = PBXFileReference; fileEncoding = 4; lastKnownFileType = sourcecode.c.h; path = effect_ongoing.h; sourceTree = "<group>"; };
		1F8129AB0D033551008792A7 /* effect_selfmagic.cpp */ = {isa = PBXFileReference; fileEncoding = 4; lastKnownFileType = sourcecode.cpp.cpp; path = effect_selfmagic.cpp; sourceTree = "<group>"; };
		1F8129AC0D033551008792A7 /* effect_selfmagic.h */ = {isa = PBXFileReference; fileEncoding = 4; lastKnownFileType = sourcecode.c.h; path = effect_selfmagic.h; sourceTree = "<group>"; };
		1F8129AD0D033551008792A7 /* effect_smoke.cpp */ = {isa = PBXFileReference; fileEncoding = 4; lastKnownFileType = sourcecode.cpp.cpp; path = effect_smoke.cpp; sourceTree = "<group>"; };
		1F8129AE0D033551008792A7 /* effect_smoke.h */ = {isa = PBXFileReference; fileEncoding = 4; lastKnownFileType = sourcecode.c.h; path = effect_smoke.h; sourceTree = "<group>"; };
		1F8129AF0D033551008792A7 /* effect_summon.cpp */ = {isa = PBXFileReference; fileEncoding = 4; lastKnownFileType = sourcecode.cpp.cpp; path = effect_summon.cpp; sourceTree = "<group>"; };
		1F8129B00D033551008792A7 /* effect_summon.h */ = {isa = PBXFileReference; fileEncoding = 4; lastKnownFileType = sourcecode.c.h; path = effect_summon.h; sourceTree = "<group>"; };
		1F8129B10D033551008792A7 /* effect_sword.cpp */ = {isa = PBXFileReference; fileEncoding = 4; lastKnownFileType = sourcecode.cpp.cpp; path = effect_sword.cpp; sourceTree = "<group>"; };
		1F8129B20D033551008792A7 /* effect_sword.h */ = {isa = PBXFileReference; fileEncoding = 4; lastKnownFileType = sourcecode.c.h; path = effect_sword.h; sourceTree = "<group>"; };
		1F8129B30D033551008792A7 /* effect_targetmagic.cpp */ = {isa = PBXFileReference; fileEncoding = 4; lastKnownFileType = sourcecode.cpp.cpp; path = effect_targetmagic.cpp; sourceTree = "<group>"; };
		1F8129B40D033551008792A7 /* effect_targetmagic.h */ = {isa = PBXFileReference; fileEncoding = 4; lastKnownFileType = sourcecode.c.h; path = effect_targetmagic.h; sourceTree = "<group>"; };
		1F8129B50D033551008792A7 /* effect_teleporter.cpp */ = {isa = PBXFileReference; fileEncoding = 4; lastKnownFileType = sourcecode.cpp.cpp; path = effect_teleporter.cpp; sourceTree = "<group>"; };
		1F8129B60D033551008792A7 /* effect_teleporter.h */ = {isa = PBXFileReference; fileEncoding = 4; lastKnownFileType = sourcecode.c.h; path = effect_teleporter.h; sourceTree = "<group>"; };
		1F8129B70D033551008792A7 /* effect_wind.cpp */ = {isa = PBXFileReference; fileEncoding = 4; lastKnownFileType = sourcecode.cpp.cpp; path = effect_wind.cpp; sourceTree = "<group>"; };
		1F8129B80D033551008792A7 /* effect_wind.h */ = {isa = PBXFileReference; fileEncoding = 4; lastKnownFileType = sourcecode.c.h; path = effect_wind.h; sourceTree = "<group>"; };
		1F8129B90D033551008792A7 /* eye_candy.cpp */ = {isa = PBXFileReference; fileEncoding = 4; lastKnownFileType = sourcecode.cpp.cpp; path = eye_candy.cpp; sourceTree = "<group>"; };
		1F8129BA0D033551008792A7 /* eye_candy.h */ = {isa = PBXFileReference; fileEncoding = 4; lastKnownFileType = sourcecode.c.h; path = eye_candy.h; sourceTree = "<group>"; };
		1F8129BB0D033551008792A7 /* kepler_orbit.cpp */ = {isa = PBXFileReference; fileEncoding = 4; lastKnownFileType = sourcecode.cpp.cpp; path = kepler_orbit.cpp; sourceTree = "<group>"; };
		1F8129BC0D033551008792A7 /* kepler_orbit.h */ = {isa = PBXFileReference; fileEncoding = 4; lastKnownFileType = sourcecode.c.h; path = kepler_orbit.h; sourceTree = "<group>"; };
		1F8129BD0D033551008792A7 /* math_cache.cpp */ = {isa = PBXFileReference; fileEncoding = 4; lastKnownFileType = sourcecode.cpp.cpp; path = math_cache.cpp; sourceTree = "<group>"; };
		1F8129BE0D033551008792A7 /* math_cache.h */ = {isa = PBXFileReference; fileEncoding = 4; lastKnownFileType = sourcecode.c.h; path = math_cache.h; sourceTree = "<group>"; };
		1F8129BF0D033551008792A7 /* orbital_mover.cpp */ = {isa = PBXFileReference; fileEncoding = 4; lastKnownFileType = sourcecode.cpp.cpp; path = orbital_mover.cpp; sourceTree = "<group>"; };
		1F8129C00D033551008792A7 /* orbital_mover.h */ = {isa = PBXFileReference; fileEncoding = 4; lastKnownFileType = sourcecode.c.h; path = orbital_mover.h; sourceTree = "<group>"; };
		1F8129C30D033551008792A7 /* crystal1.png */ = {isa = PBXFileReference; lastKnownFileType = image.png; path = crystal1.png; sourceTree = "<group>"; };
		1F8129C40D033551008792A7 /* crystal2.png */ = {isa = PBXFileReference; lastKnownFileType = image.png; path = crystal2.png; sourceTree = "<group>"; };
		1F8129C50D033551008792A7 /* crystal3.png */ = {isa = PBXFileReference; lastKnownFileType = image.png; path = crystal3.png; sourceTree = "<group>"; };
		1F8129C60D033551008792A7 /* flare1.png */ = {isa = PBXFileReference; lastKnownFileType = image.png; path = flare1.png; sourceTree = "<group>"; };
		1F8129C70D033551008792A7 /* flare2.png */ = {isa = PBXFileReference; lastKnownFileType = image.png; path = flare2.png; sourceTree = "<group>"; };
		1F8129C80D033551008792A7 /* flare3.png */ = {isa = PBXFileReference; lastKnownFileType = image.png; path = flare3.png; sourceTree = "<group>"; };
		1F8129C90D033551008792A7 /* inverse1.png */ = {isa = PBXFileReference; lastKnownFileType = image.png; path = inverse1.png; sourceTree = "<group>"; };
		1F8129CA0D033551008792A7 /* inverse2.png */ = {isa = PBXFileReference; lastKnownFileType = image.png; path = inverse2.png; sourceTree = "<group>"; };
		1F8129CB0D033551008792A7 /* inverse3.png */ = {isa = PBXFileReference; lastKnownFileType = image.png; path = inverse3.png; sourceTree = "<group>"; };
		1F8129CC0D033551008792A7 /* inverse4.png */ = {isa = PBXFileReference; lastKnownFileType = image.png; path = inverse4.png; sourceTree = "<group>"; };
		1F8129CD0D033551008792A7 /* leaf_ash.png */ = {isa = PBXFileReference; lastKnownFileType = image.png; path = leaf_ash.png; sourceTree = "<group>"; };
		1F8129CE0D033551008792A7 /* leaf_maple.png */ = {isa = PBXFileReference; lastKnownFileType = image.png; path = leaf_maple.png; sourceTree = "<group>"; };
		1F8129CF0D033551008792A7 /* leaf_oak.png */ = {isa = PBXFileReference; lastKnownFileType = image.png; path = leaf_oak.png; sourceTree = "<group>"; };
		1F8129D00D033551008792A7 /* petal.png */ = {isa = PBXFileReference; lastKnownFileType = image.png; path = petal.png; sourceTree = "<group>"; };
		1F8129D10D033551008792A7 /* shimmer1.png */ = {isa = PBXFileReference; lastKnownFileType = image.png; path = shimmer1.png; sourceTree = "<group>"; };
		1F8129D20D033551008792A7 /* shimmer2.png */ = {isa = PBXFileReference; lastKnownFileType = image.png; path = shimmer2.png; sourceTree = "<group>"; };
		1F8129D30D033551008792A7 /* shimmer3.png */ = {isa = PBXFileReference; lastKnownFileType = image.png; path = shimmer3.png; sourceTree = "<group>"; };
		1F8129D40D033551008792A7 /* simple.png */ = {isa = PBXFileReference; lastKnownFileType = image.png; path = simple.png; sourceTree = "<group>"; };
		1F8129D50D033551008792A7 /* snowflake.png */ = {isa = PBXFileReference; lastKnownFileType = image.png; path = snowflake.png; sourceTree = "<group>"; };
		1F8129D60D033551008792A7 /* twinflare1.png */ = {isa = PBXFileReference; lastKnownFileType = image.png; path = twinflare1.png; sourceTree = "<group>"; };
		1F8129D70D033551008792A7 /* twinflare2.png */ = {isa = PBXFileReference; lastKnownFileType = image.png; path = twinflare2.png; sourceTree = "<group>"; };
		1F8129D80D033551008792A7 /* twinflare3.png */ = {isa = PBXFileReference; lastKnownFileType = image.png; path = twinflare3.png; sourceTree = "<group>"; };
		1F8129D90D033551008792A7 /* twinflare4.png */ = {isa = PBXFileReference; lastKnownFileType = image.png; path = twinflare4.png; sourceTree = "<group>"; };
		1F8129DA0D033551008792A7 /* twinflare5.png */ = {isa = PBXFileReference; lastKnownFileType = image.png; path = twinflare5.png; sourceTree = "<group>"; };
		1F8129DB0D033551008792A7 /* void1.png */ = {isa = PBXFileReference; lastKnownFileType = image.png; path = void1.png; sourceTree = "<group>"; };
		1F8129DC0D033551008792A7 /* void2.png */ = {isa = PBXFileReference; lastKnownFileType = image.png; path = void2.png; sourceTree = "<group>"; };
		1F8129DD0D033551008792A7 /* void3.png */ = {isa = PBXFileReference; lastKnownFileType = image.png; path = void3.png; sourceTree = "<group>"; };
		1F8129DE0D033551008792A7 /* water1.png */ = {isa = PBXFileReference; lastKnownFileType = image.png; path = water1.png; sourceTree = "<group>"; };
		1F8129DF0D033551008792A7 /* water2.png */ = {isa = PBXFileReference; lastKnownFileType = image.png; path = water2.png; sourceTree = "<group>"; };
		1F8129E00D033551008792A7 /* water3.png */ = {isa = PBXFileReference; lastKnownFileType = image.png; path = water3.png; sourceTree = "<group>"; };
		1F8129E10D033551008792A7 /* water4.png */ = {isa = PBXFileReference; lastKnownFileType = image.png; path = water4.png; sourceTree = "<group>"; };
		1F8129E30D033551008792A7 /* crystal1.png */ = {isa = PBXFileReference; lastKnownFileType = image.png; path = crystal1.png; sourceTree = "<group>"; };
		1F8129E40D033551008792A7 /* crystal2.png */ = {isa = PBXFileReference; lastKnownFileType = image.png; path = crystal2.png; sourceTree = "<group>"; };
		1F8129E50D033551008792A7 /* crystal3.png */ = {isa = PBXFileReference; lastKnownFileType = image.png; path = crystal3.png; sourceTree = "<group>"; };
		1F8129E60D033551008792A7 /* flare1.png */ = {isa = PBXFileReference; lastKnownFileType = image.png; path = flare1.png; sourceTree = "<group>"; };
		1F8129E70D033551008792A7 /* flare2.png */ = {isa = PBXFileReference; lastKnownFileType = image.png; path = flare2.png; sourceTree = "<group>"; };
		1F8129E80D033551008792A7 /* flare3.png */ = {isa = PBXFileReference; lastKnownFileType = image.png; path = flare3.png; sourceTree = "<group>"; };
		1F8129E90D033551008792A7 /* inverse1.png */ = {isa = PBXFileReference; lastKnownFileType = image.png; path = inverse1.png; sourceTree = "<group>"; };
		1F8129EA0D033551008792A7 /* inverse2.png */ = {isa = PBXFileReference; lastKnownFileType = image.png; path = inverse2.png; sourceTree = "<group>"; };
		1F8129EB0D033551008792A7 /* inverse3.png */ = {isa = PBXFileReference; lastKnownFileType = image.png; path = inverse3.png; sourceTree = "<group>"; };
		1F8129EC0D033551008792A7 /* inverse4.png */ = {isa = PBXFileReference; lastKnownFileType = image.png; path = inverse4.png; sourceTree = "<group>"; };
		1F8129ED0D033551008792A7 /* leaf_ash.png */ = {isa = PBXFileReference; lastKnownFileType = image.png; path = leaf_ash.png; sourceTree = "<group>"; };
		1F8129EE0D033551008792A7 /* leaf_maple.png */ = {isa = PBXFileReference; lastKnownFileType = image.png; path = leaf_maple.png; sourceTree = "<group>"; };
		1F8129EF0D033551008792A7 /* leaf_oak.png */ = {isa = PBXFileReference; lastKnownFileType = image.png; path = leaf_oak.png; sourceTree = "<group>"; };
		1F8129F00D033551008792A7 /* petal.png */ = {isa = PBXFileReference; lastKnownFileType = image.png; path = petal.png; sourceTree = "<group>"; };
		1F8129F10D033551008792A7 /* shimmer1.png */ = {isa = PBXFileReference; lastKnownFileType = image.png; path = shimmer1.png; sourceTree = "<group>"; };
		1F8129F20D033551008792A7 /* shimmer2.png */ = {isa = PBXFileReference; lastKnownFileType = image.png; path = shimmer2.png; sourceTree = "<group>"; };
		1F8129F30D033551008792A7 /* shimmer3.png */ = {isa = PBXFileReference; lastKnownFileType = image.png; path = shimmer3.png; sourceTree = "<group>"; };
		1F8129F40D033551008792A7 /* simple.png */ = {isa = PBXFileReference; lastKnownFileType = image.png; path = simple.png; sourceTree = "<group>"; };
		1F8129F50D033551008792A7 /* snowflake.png */ = {isa = PBXFileReference; lastKnownFileType = image.png; path = snowflake.png; sourceTree = "<group>"; };
		1F8129F60D033551008792A7 /* twinflare1.png */ = {isa = PBXFileReference; lastKnownFileType = image.png; path = twinflare1.png; sourceTree = "<group>"; };
		1F8129F70D033551008792A7 /* twinflare2.png */ = {isa = PBXFileReference; lastKnownFileType = image.png; path = twinflare2.png; sourceTree = "<group>"; };
		1F8129F80D033551008792A7 /* twinflare3.png */ = {isa = PBXFileReference; lastKnownFileType = image.png; path = twinflare3.png; sourceTree = "<group>"; };
		1F8129F90D033551008792A7 /* twinflare4.png */ = {isa = PBXFileReference; lastKnownFileType = image.png; path = twinflare4.png; sourceTree = "<group>"; };
		1F8129FA0D033551008792A7 /* twinflare5.png */ = {isa = PBXFileReference; lastKnownFileType = image.png; path = twinflare5.png; sourceTree = "<group>"; };
		1F8129FB0D033551008792A7 /* void1.png */ = {isa = PBXFileReference; lastKnownFileType = image.png; path = void1.png; sourceTree = "<group>"; };
		1F8129FC0D033551008792A7 /* void2.png */ = {isa = PBXFileReference; lastKnownFileType = image.png; path = void2.png; sourceTree = "<group>"; };
		1F8129FD0D033551008792A7 /* void3.png */ = {isa = PBXFileReference; lastKnownFileType = image.png; path = void3.png; sourceTree = "<group>"; };
		1F8129FE0D033551008792A7 /* water1.png */ = {isa = PBXFileReference; lastKnownFileType = image.png; path = water1.png; sourceTree = "<group>"; };
		1F8129FF0D033551008792A7 /* water2.png */ = {isa = PBXFileReference; lastKnownFileType = image.png; path = water2.png; sourceTree = "<group>"; };
		1F812A000D033551008792A7 /* water3.png */ = {isa = PBXFileReference; lastKnownFileType = image.png; path = water3.png; sourceTree = "<group>"; };
		1F812A010D033551008792A7 /* water4.png */ = {isa = PBXFileReference; lastKnownFileType = image.png; path = water4.png; sourceTree = "<group>"; };
		1F812A030D033551008792A7 /* crystal1.png */ = {isa = PBXFileReference; lastKnownFileType = image.png; path = crystal1.png; sourceTree = "<group>"; };
		1F812A040D033551008792A7 /* crystal2.png */ = {isa = PBXFileReference; lastKnownFileType = image.png; path = crystal2.png; sourceTree = "<group>"; };
		1F812A050D033551008792A7 /* crystal3.png */ = {isa = PBXFileReference; lastKnownFileType = image.png; path = crystal3.png; sourceTree = "<group>"; };
		1F812A060D033551008792A7 /* flare1.png */ = {isa = PBXFileReference; lastKnownFileType = image.png; path = flare1.png; sourceTree = "<group>"; };
		1F812A070D033551008792A7 /* flare2.png */ = {isa = PBXFileReference; lastKnownFileType = image.png; path = flare2.png; sourceTree = "<group>"; };
		1F812A080D033551008792A7 /* flare3.png */ = {isa = PBXFileReference; lastKnownFileType = image.png; path = flare3.png; sourceTree = "<group>"; };
		1F812A090D033551008792A7 /* inverse1.png */ = {isa = PBXFileReference; lastKnownFileType = image.png; path = inverse1.png; sourceTree = "<group>"; };
		1F812A0A0D033551008792A7 /* inverse2.png */ = {isa = PBXFileReference; lastKnownFileType = image.png; path = inverse2.png; sourceTree = "<group>"; };
		1F812A0B0D033551008792A7 /* inverse3.png */ = {isa = PBXFileReference; lastKnownFileType = image.png; path = inverse3.png; sourceTree = "<group>"; };
		1F812A0C0D033551008792A7 /* inverse4.png */ = {isa = PBXFileReference; lastKnownFileType = image.png; path = inverse4.png; sourceTree = "<group>"; };
		1F812A0D0D033551008792A7 /* leaf_ash.png */ = {isa = PBXFileReference; lastKnownFileType = image.png; path = leaf_ash.png; sourceTree = "<group>"; };
		1F812A0E0D033551008792A7 /* leaf_maple.png */ = {isa = PBXFileReference; lastKnownFileType = image.png; path = leaf_maple.png; sourceTree = "<group>"; };
		1F812A0F0D033551008792A7 /* leaf_oak.png */ = {isa = PBXFileReference; lastKnownFileType = image.png; path = leaf_oak.png; sourceTree = "<group>"; };
		1F812A100D033551008792A7 /* petal.png */ = {isa = PBXFileReference; lastKnownFileType = image.png; path = petal.png; sourceTree = "<group>"; };
		1F812A110D033551008792A7 /* shimmer1.png */ = {isa = PBXFileReference; lastKnownFileType = image.png; path = shimmer1.png; sourceTree = "<group>"; };
		1F812A120D033551008792A7 /* shimmer2.png */ = {isa = PBXFileReference; lastKnownFileType = image.png; path = shimmer2.png; sourceTree = "<group>"; };
		1F812A130D033551008792A7 /* shimmer3.png */ = {isa = PBXFileReference; lastKnownFileType = image.png; path = shimmer3.png; sourceTree = "<group>"; };
		1F812A140D033551008792A7 /* simple.png */ = {isa = PBXFileReference; lastKnownFileType = image.png; path = simple.png; sourceTree = "<group>"; };
		1F812A150D033551008792A7 /* snowflake.png */ = {isa = PBXFileReference; lastKnownFileType = image.png; path = snowflake.png; sourceTree = "<group>"; };
		1F812A160D033551008792A7 /* twinflare1.png */ = {isa = PBXFileReference; lastKnownFileType = image.png; path = twinflare1.png; sourceTree = "<group>"; };
		1F812A170D033551008792A7 /* twinflare2.png */ = {isa = PBXFileReference; lastKnownFileType = image.png; path = twinflare2.png; sourceTree = "<group>"; };
		1F812A180D033551008792A7 /* twinflare3.png */ = {isa = PBXFileReference; lastKnownFileType = image.png; path = twinflare3.png; sourceTree = "<group>"; };
		1F812A190D033551008792A7 /* twinflare4.png */ = {isa = PBXFileReference; lastKnownFileType = image.png; path = twinflare4.png; sourceTree = "<group>"; };
		1F812A1A0D033551008792A7 /* twinflare5.png */ = {isa = PBXFileReference; lastKnownFileType = image.png; path = twinflare5.png; sourceTree = "<group>"; };
		1F812A1B0D033551008792A7 /* void1.png */ = {isa = PBXFileReference; lastKnownFileType = image.png; path = void1.png; sourceTree = "<group>"; };
		1F812A1C0D033551008792A7 /* void2.png */ = {isa = PBXFileReference; lastKnownFileType = image.png; path = void2.png; sourceTree = "<group>"; };
		1F812A1D0D033551008792A7 /* void3.png */ = {isa = PBXFileReference; lastKnownFileType = image.png; path = void3.png; sourceTree = "<group>"; };
		1F812A1E0D033551008792A7 /* water1.png */ = {isa = PBXFileReference; lastKnownFileType = image.png; path = water1.png; sourceTree = "<group>"; };
		1F812A1F0D033551008792A7 /* water2.png */ = {isa = PBXFileReference; lastKnownFileType = image.png; path = water2.png; sourceTree = "<group>"; };
		1F812A200D033551008792A7 /* water3.png */ = {isa = PBXFileReference; lastKnownFileType = image.png; path = water3.png; sourceTree = "<group>"; };
		1F812A210D033551008792A7 /* water4.png */ = {isa = PBXFileReference; lastKnownFileType = image.png; path = water4.png; sourceTree = "<group>"; };
		1F812A230D033551008792A7 /* crystal1.png */ = {isa = PBXFileReference; lastKnownFileType = image.png; path = crystal1.png; sourceTree = "<group>"; };
		1F812A240D033551008792A7 /* crystal2.png */ = {isa = PBXFileReference; lastKnownFileType = image.png; path = crystal2.png; sourceTree = "<group>"; };
		1F812A250D033551008792A7 /* crystal3.png */ = {isa = PBXFileReference; lastKnownFileType = image.png; path = crystal3.png; sourceTree = "<group>"; };
		1F812A260D033551008792A7 /* flare1.png */ = {isa = PBXFileReference; lastKnownFileType = image.png; path = flare1.png; sourceTree = "<group>"; };
		1F812A270D033551008792A7 /* flare2.png */ = {isa = PBXFileReference; lastKnownFileType = image.png; path = flare2.png; sourceTree = "<group>"; };
		1F812A280D033551008792A7 /* flare3.png */ = {isa = PBXFileReference; lastKnownFileType = image.png; path = flare3.png; sourceTree = "<group>"; };
		1F812A290D033551008792A7 /* inverse1.png */ = {isa = PBXFileReference; lastKnownFileType = image.png; path = inverse1.png; sourceTree = "<group>"; };
		1F812A2A0D033551008792A7 /* inverse2.png */ = {isa = PBXFileReference; lastKnownFileType = image.png; path = inverse2.png; sourceTree = "<group>"; };
		1F812A2B0D033551008792A7 /* inverse3.png */ = {isa = PBXFileReference; lastKnownFileType = image.png; path = inverse3.png; sourceTree = "<group>"; };
		1F812A2C0D033551008792A7 /* inverse4.png */ = {isa = PBXFileReference; lastKnownFileType = image.png; path = inverse4.png; sourceTree = "<group>"; };
		1F812A2D0D033551008792A7 /* leaf_ash.png */ = {isa = PBXFileReference; lastKnownFileType = image.png; path = leaf_ash.png; sourceTree = "<group>"; };
		1F812A2E0D033551008792A7 /* leaf_maple.png */ = {isa = PBXFileReference; lastKnownFileType = image.png; path = leaf_maple.png; sourceTree = "<group>"; };
		1F812A2F0D033551008792A7 /* leaf_oak.png */ = {isa = PBXFileReference; lastKnownFileType = image.png; path = leaf_oak.png; sourceTree = "<group>"; };
		1F812A300D033551008792A7 /* petal.png */ = {isa = PBXFileReference; lastKnownFileType = image.png; path = petal.png; sourceTree = "<group>"; };
		1F812A310D033551008792A7 /* shimmer1.png */ = {isa = PBXFileReference; lastKnownFileType = image.png; path = shimmer1.png; sourceTree = "<group>"; };
		1F812A320D033551008792A7 /* shimmer2.png */ = {isa = PBXFileReference; lastKnownFileType = image.png; path = shimmer2.png; sourceTree = "<group>"; };
		1F812A330D033551008792A7 /* shimmer3.png */ = {isa = PBXFileReference; lastKnownFileType = image.png; path = shimmer3.png; sourceTree = "<group>"; };
		1F812A340D033551008792A7 /* simple.png */ = {isa = PBXFileReference; lastKnownFileType = image.png; path = simple.png; sourceTree = "<group>"; };
		1F812A350D033551008792A7 /* snowflake.png */ = {isa = PBXFileReference; lastKnownFileType = image.png; path = snowflake.png; sourceTree = "<group>"; };
		1F812A360D033551008792A7 /* twinflare1.png */ = {isa = PBXFileReference; lastKnownFileType = image.png; path = twinflare1.png; sourceTree = "<group>"; };
		1F812A370D033551008792A7 /* twinflare2.png */ = {isa = PBXFileReference; lastKnownFileType = image.png; path = twinflare2.png; sourceTree = "<group>"; };
		1F812A380D033551008792A7 /* twinflare3.png */ = {isa = PBXFileReference; lastKnownFileType = image.png; path = twinflare3.png; sourceTree = "<group>"; };
		1F812A390D033551008792A7 /* twinflare4.png */ = {isa = PBXFileReference; lastKnownFileType = image.png; path = twinflare4.png; sourceTree = "<group>"; };
		1F812A3A0D033551008792A7 /* twinflare5.png */ = {isa = PBXFileReference; lastKnownFileType = image.png; path = twinflare5.png; sourceTree = "<group>"; };
		1F812A3B0D033551008792A7 /* void1.png */ = {isa = PBXFileReference; lastKnownFileType = image.png; path = void1.png; sourceTree = "<group>"; };
		1F812A3C0D033551008792A7 /* void2.png */ = {isa = PBXFileReference; lastKnownFileType = image.png; path = void2.png; sourceTree = "<group>"; };
		1F812A3D0D033551008792A7 /* void3.png */ = {isa = PBXFileReference; lastKnownFileType = image.png; path = void3.png; sourceTree = "<group>"; };
		1F812A3E0D033551008792A7 /* water1.png */ = {isa = PBXFileReference; lastKnownFileType = image.png; path = water1.png; sourceTree = "<group>"; };
		1F812A3F0D033551008792A7 /* water2.png */ = {isa = PBXFileReference; lastKnownFileType = image.png; path = water2.png; sourceTree = "<group>"; };
		1F812A400D033551008792A7 /* water3.png */ = {isa = PBXFileReference; lastKnownFileType = image.png; path = water3.png; sourceTree = "<group>"; };
		1F812A410D033551008792A7 /* water4.png */ = {isa = PBXFileReference; lastKnownFileType = image.png; path = water4.png; sourceTree = "<group>"; };
		1F812A420D033551008792A7 /* types.h */ = {isa = PBXFileReference; fileEncoding = 4; lastKnownFileType = sourcecode.c.h; path = types.h; sourceTree = "<group>"; };
		1F812A430D033551008792A7 /* eye_candy_wrapper.cpp */ = {isa = PBXFileReference; fileEncoding = 4; lastKnownFileType = sourcecode.cpp.cpp; name = eye_candy_wrapper.cpp; path = ../eye_candy_wrapper.cpp; sourceTree = SOURCE_ROOT; };
		1F812A440D033551008792A7 /* eye_candy_wrapper.h */ = {isa = PBXFileReference; fileEncoding = 4; lastKnownFileType = sourcecode.c.h; name = eye_candy_wrapper.h; path = ../eye_candy_wrapper.h; sourceTree = SOURCE_ROOT; };
		1F812A450D033551008792A7 /* filter.c */ = {isa = PBXFileReference; fileEncoding = 4; lastKnownFileType = sourcecode.c.c; name = filter.c; path = ../filter.c; sourceTree = SOURCE_ROOT; };
		1F812A460D033551008792A7 /* filter.h */ = {isa = PBXFileReference; fileEncoding = 4; lastKnownFileType = sourcecode.c.h; name = filter.h; path = ../filter.h; sourceTree = SOURCE_ROOT; };
		1F812A470D033551008792A7 /* font.c */ = {isa = PBXFileReference; fileEncoding = 4; lastKnownFileType = sourcecode.c.c; name = font.c; path = ../font.c; sourceTree = SOURCE_ROOT; };
		1F812A480D033551008792A7 /* font.h */ = {isa = PBXFileReference; fileEncoding = 4; lastKnownFileType = sourcecode.c.h; name = font.h; path = ../font.h; sourceTree = SOURCE_ROOT; };
		1F812A490D033551008792A7 /* framebuffer.c */ = {isa = PBXFileReference; fileEncoding = 4; lastKnownFileType = sourcecode.c.c; name = framebuffer.c; path = ../framebuffer.c; sourceTree = SOURCE_ROOT; };
		1F812A4A0D033551008792A7 /* framebuffer.h */ = {isa = PBXFileReference; fileEncoding = 4; lastKnownFileType = sourcecode.c.h; name = framebuffer.h; path = ../framebuffer.h; sourceTree = SOURCE_ROOT; };
		1F812A4B0D033551008792A7 /* frustum.c */ = {isa = PBXFileReference; fileEncoding = 4; lastKnownFileType = sourcecode.c.c; name = frustum.c; path = ../frustum.c; sourceTree = SOURCE_ROOT; };
		1F812A4C0D033551008792A7 /* gamewin.c */ = {isa = PBXFileReference; fileEncoding = 4; lastKnownFileType = sourcecode.c.c; name = gamewin.c; path = ../gamewin.c; sourceTree = SOURCE_ROOT; };
		1F812A4D0D033551008792A7 /* gamewin.h */ = {isa = PBXFileReference; fileEncoding = 4; lastKnownFileType = sourcecode.c.h; name = gamewin.h; path = ../gamewin.h; sourceTree = SOURCE_ROOT; };
		1F812A4E0D033551008792A7 /* gl_init.c */ = {isa = PBXFileReference; fileEncoding = 4; lastKnownFileType = sourcecode.c.c; name = gl_init.c; path = ../gl_init.c; sourceTree = SOURCE_ROOT; };
		1F812A4F0D033551008792A7 /* gl_init.h */ = {isa = PBXFileReference; fileEncoding = 4; lastKnownFileType = sourcecode.c.h; name = gl_init.h; path = ../gl_init.h; sourceTree = SOURCE_ROOT; };
		1F812A500D033551008792A7 /* global.h */ = {isa = PBXFileReference; fileEncoding = 4; lastKnownFileType = sourcecode.c.h; name = global.h; path = ../global.h; sourceTree = SOURCE_ROOT; };
		1F812A510D033551008792A7 /* help.c */ = {isa = PBXFileReference; fileEncoding = 4; lastKnownFileType = sourcecode.c.c; name = help.c; path = ../help.c; sourceTree = SOURCE_ROOT; };
		1F812A520D033551008792A7 /* help.h */ = {isa = PBXFileReference; fileEncoding = 4; lastKnownFileType = sourcecode.c.h; name = help.h; path = ../help.h; sourceTree = SOURCE_ROOT; };
		1F812A530D033551008792A7 /* highlight.c */ = {isa = PBXFileReference; fileEncoding = 4; lastKnownFileType = sourcecode.c.c; name = highlight.c; path = ../highlight.c; sourceTree = SOURCE_ROOT; };
		1F812A540D033551008792A7 /* highlight.h */ = {isa = PBXFileReference; fileEncoding = 4; lastKnownFileType = sourcecode.c.h; name = highlight.h; path = ../highlight.h; sourceTree = SOURCE_ROOT; };
		1F812A550D033551008792A7 /* hud.c */ = {isa = PBXFileReference; fileEncoding = 4; lastKnownFileType = sourcecode.c.c; name = hud.c; path = ../hud.c; sourceTree = SOURCE_ROOT; };
		1F812A560D033551008792A7 /* hud.h */ = {isa = PBXFileReference; fileEncoding = 4; lastKnownFileType = sourcecode.c.h; name = hud.h; path = ../hud.h; sourceTree = SOURCE_ROOT; };
		1F812A570D033551008792A7 /* ignore.c */ = {isa = PBXFileReference; fileEncoding = 4; lastKnownFileType = sourcecode.c.c; name = ignore.c; path = ../ignore.c; sourceTree = SOURCE_ROOT; };
		1F812A580D033551008792A7 /* ignore.h */ = {isa = PBXFileReference; fileEncoding = 4; lastKnownFileType = sourcecode.c.h; name = ignore.h; path = ../ignore.h; sourceTree = SOURCE_ROOT; };
		1F812A590D033551008792A7 /* init.c */ = {isa = PBXFileReference; fileEncoding = 4; lastKnownFileType = sourcecode.c.c; name = init.c; path = ../init.c; sourceTree = SOURCE_ROOT; };
		1F812A5A0D033551008792A7 /* init.h */ = {isa = PBXFileReference; fileEncoding = 4; lastKnownFileType = sourcecode.c.h; name = init.h; path = ../init.h; sourceTree = SOURCE_ROOT; };
		1F812A5B0D033551008792A7 /* interface.c */ = {isa = PBXFileReference; fileEncoding = 4; lastKnownFileType = sourcecode.c.c; name = interface.c; path = ../interface.c; sourceTree = SOURCE_ROOT; };
		1F812A5C0D033551008792A7 /* interface.h */ = {isa = PBXFileReference; fileEncoding = 4; lastKnownFileType = sourcecode.c.h; name = interface.h; path = ../interface.h; sourceTree = SOURCE_ROOT; };
		1F812A5F0D033551008792A7 /* e3d_io.c */ = {isa = PBXFileReference; fileEncoding = 4; lastKnownFileType = sourcecode.c.c; path = e3d_io.c; sourceTree = "<group>"; };
		1F812A600D033551008792A7 /* e3d_io.h */ = {isa = PBXFileReference; fileEncoding = 4; lastKnownFileType = sourcecode.c.h; path = e3d_io.h; sourceTree = "<group>"; };
		1F812A610D033551008792A7 /* elc_io.c */ = {isa = PBXFileReference; fileEncoding = 4; lastKnownFileType = sourcecode.c.c; path = elc_io.c; sourceTree = "<group>"; };
		1F812A620D033551008792A7 /* elc_io.h */ = {isa = PBXFileReference; fileEncoding = 4; lastKnownFileType = sourcecode.c.h; path = elc_io.h; sourceTree = "<group>"; };
		1F812A670D033551008792A7 /* elfilewrapper.h */ = {isa = PBXFileReference; fileEncoding = 4; lastKnownFileType = sourcecode.c.h; path = elfilewrapper.h; sourceTree = "<group>"; };
		1F812A680D033551008792A7 /* elpathwrapper.c */ = {isa = PBXFileReference; fileEncoding = 4; lastKnownFileType = sourcecode.c.c; path = elpathwrapper.c; sourceTree = "<group>"; };
		1F812A690D033551008792A7 /* elpathwrapper.h */ = {isa = PBXFileReference; fileEncoding = 4; lastKnownFileType = sourcecode.c.h; path = elpathwrapper.h; sourceTree = "<group>"; };
		1F812A6A0D033551008792A7 /* map_io.c */ = {isa = PBXFileReference; fileEncoding = 4; lastKnownFileType = sourcecode.c.c; path = map_io.c; sourceTree = "<group>"; };
		1F812A6B0D033551008792A7 /* map_io.h */ = {isa = PBXFileReference; fileEncoding = 4; lastKnownFileType = sourcecode.c.h; path = map_io.h; sourceTree = "<group>"; };
		1F812A6D0D033551008792A7 /* xmlcallbacks.c */ = {isa = PBXFileReference; fileEncoding = 4; lastKnownFileType = sourcecode.c.c; path = xmlcallbacks.c; sourceTree = "<group>"; };
		1F812A6E0D033551008792A7 /* xmlcallbacks.h */ = {isa = PBXFileReference; fileEncoding = 4; lastKnownFileType = sourcecode.c.h; path = xmlcallbacks.h; sourceTree = "<group>"; };
		1F812A710D033551008792A7 /* items.c */ = {isa = PBXFileReference; fileEncoding = 4; lastKnownFileType = sourcecode.c.c; name = items.c; path = ../items.c; sourceTree = SOURCE_ROOT; };
		1F812A720D033551008792A7 /* items.h */ = {isa = PBXFileReference; fileEncoding = 4; lastKnownFileType = sourcecode.c.h; name = items.h; path = ../items.h; sourceTree = SOURCE_ROOT; };
		1F812A730D033551008792A7 /* key.ini */ = {isa = PBXFileReference; fileEncoding = 4; lastKnownFileType = text; name = key.ini; path = ../key.ini; sourceTree = SOURCE_ROOT; };
		1F812A740D033551008792A7 /* keys.c */ = {isa = PBXFileReference; fileEncoding = 4; lastKnownFileType = sourcecode.c.c; name = keys.c; path = ../keys.c; sourceTree = SOURCE_ROOT; };
		1F812A750D033551008792A7 /* keys.h */ = {isa = PBXFileReference; fileEncoding = 4; lastKnownFileType = sourcecode.c.h; name = keys.h; path = ../keys.h; sourceTree = SOURCE_ROOT; };
		1F812A760D033551008792A7 /* knowledge.c */ = {isa = PBXFileReference; fileEncoding = 4; lastKnownFileType = sourcecode.c.c; name = knowledge.c; path = ../knowledge.c; sourceTree = SOURCE_ROOT; };
		1F812A770D033551008792A7 /* knowledge.h */ = {isa = PBXFileReference; fileEncoding = 4; lastKnownFileType = sourcecode.c.h; name = knowledge.h; path = ../knowledge.h; sourceTree = SOURCE_ROOT; };
		1F812A780D033551008792A7 /* langselwin.c */ = {isa = PBXFileReference; fileEncoding = 4; lastKnownFileType = sourcecode.c.c; name = langselwin.c; path = ../langselwin.c; sourceTree = SOURCE_ROOT; };
		1F812A790D033551008792A7 /* langselwin.h */ = {isa = PBXFileReference; fileEncoding = 4; lastKnownFileType = sourcecode.c.h; name = langselwin.h; path = ../langselwin.h; sourceTree = SOURCE_ROOT; };
		1F812A7B0D033551008792A7 /* README */ = {isa = PBXFileReference; fileEncoding = 4; lastKnownFileType = text; path = README; sourceTree = "<group>"; };
		1F812A7E0D033551008792A7 /* Attributes.xml */ = {isa = PBXFileReference; fileEncoding = 4; lastKnownFileType = text.xml; path = Attributes.xml; sourceTree = "<group>"; };
		1F812A800D033551008792A7 /* console.xml */ = {isa = PBXFileReference; fileEncoding = 4; lastKnownFileType = text.xml; path = console.xml; sourceTree = "<group>"; };
		1F812A810D033551008792A7 /* errors.xml */ = {isa = PBXFileReference; fileEncoding = 4; lastKnownFileType = text.xml; path = errors.xml; sourceTree = "<group>"; };
		1F812A820D033551008792A7 /* help.xml */ = {isa = PBXFileReference; fileEncoding = 4; lastKnownFileType = text.xml; path = help.xml; sourceTree = "<group>"; };
		1F812A830D033551008792A7 /* options.xml */ = {isa = PBXFileReference; fileEncoding = 4; lastKnownFileType = text.xml; path = options.xml; sourceTree = "<group>"; };
		1F812A840D033551008792A7 /* spells.xml */ = {isa = PBXFileReference; fileEncoding = 4; lastKnownFileType = text.xml; path = spells.xml; sourceTree = "<group>"; };
		1F812A850D033551008792A7 /* stats.xml */ = {isa = PBXFileReference; fileEncoding = 4; lastKnownFileType = text.xml; path = stats.xml; sourceTree = "<group>"; };
		1F812A880D033551008792A7 /* Alchemy.xml */ = {isa = PBXFileReference; fileEncoding = 4; lastKnownFileType = text.xml; path = Alchemy.xml; sourceTree = "<group>"; };
		1F812A890D033551008792A7 /* Attributes.xml */ = {isa = PBXFileReference; fileEncoding = 4; lastKnownFileType = text.xml; path = Attributes.xml; sourceTree = "<group>"; };
		1F812A8A0D033551008792A7 /* Books.xml */ = {isa = PBXFileReference; fileEncoding = 4; lastKnownFileType = text.xml; path = Books.xml; sourceTree = "<group>"; };
		1F812A8B0D033551008792A7 /* Clothes.xml */ = {isa = PBXFileReference; fileEncoding = 4; lastKnownFileType = text.xml; path = Clothes.xml; sourceTree = "<group>"; };
		1F812A8C0D033551008792A7 /* General.xml */ = {isa = PBXFileReference; fileEncoding = 4; lastKnownFileType = text.xml; path = General.xml; sourceTree = "<group>"; };
		1F812A8D0D033551008792A7 /* Gods.xml */ = {isa = PBXFileReference; fileEncoding = 4; lastKnownFileType = text.xml; path = Gods.xml; sourceTree = "<group>"; };
		1F812A8E0D033551008792A7 /* Harvesting.xml */ = {isa = PBXFileReference; fileEncoding = 4; lastKnownFileType = text.xml; path = Harvesting.xml; sourceTree = "<group>"; };
		1F812A8F0D033551008792A7 /* Help.xml */ = {isa = PBXFileReference; fileEncoding = 4; lastKnownFileType = text.xml; path = Help.xml; sourceTree = "<group>"; };
		1F812A900D033551008792A7 /* Interface.xml */ = {isa = PBXFileReference; fileEncoding = 4; lastKnownFileType = text.xml; path = Interface.xml; sourceTree = "<group>"; };
		1F812A910D033551008792A7 /* Jewelry.xml */ = {isa = PBXFileReference; fileEncoding = 4; lastKnownFileType = text.xml; path = Jewelry.xml; sourceTree = "<group>"; };
		1F812A920D033551008792A7 /* Magic.xml */ = {isa = PBXFileReference; fileEncoding = 4; lastKnownFileType = text.xml; path = Magic.xml; sourceTree = "<group>"; };
		1F812A930D033551008792A7 /* Monsters.xml */ = {isa = PBXFileReference; fileEncoding = 4; lastKnownFileType = text.xml; path = Monsters.xml; sourceTree = "<group>"; };
		1F812A940D033551008792A7 /* Perks.xml */ = {isa = PBXFileReference; fileEncoding = 4; lastKnownFileType = text.xml; path = Perks.xml; sourceTree = "<group>"; };
		1F812A950D033551008792A7 /* Potions.xml */ = {isa = PBXFileReference; fileEncoding = 4; lastKnownFileType = text.xml; path = Potions.xml; sourceTree = "<group>"; };
		1F812A960D033551008792A7 /* Skills.xml */ = {isa = PBXFileReference; fileEncoding = 4; lastKnownFileType = text.xml; path = Skills.xml; sourceTree = "<group>"; };
		1F812A970D033551008792A7 /* Weapons.xml */ = {isa = PBXFileReference; fileEncoding = 4; lastKnownFileType = text.xml; path = Weapons.xml; sourceTree = "<group>"; };
		1F812A990D033551008792A7 /* monsters1.bmp */ = {isa = PBXFileReference; lastKnownFileType = image.bmp; path = monsters1.bmp; sourceTree = "<group>"; };
		1F812A9A0D033551008792A7 /* monsters2.bmp */ = {isa = PBXFileReference; lastKnownFileType = image.bmp; path = monsters2.bmp; sourceTree = "<group>"; };
		1F812A9B0D033551008792A7 /* monsters3.bmp */ = {isa = PBXFileReference; lastKnownFileType = image.bmp; path = monsters3.bmp; sourceTree = "<group>"; };
		1F812A9C0D033551008792A7 /* index.xml */ = {isa = PBXFileReference; fileEncoding = 4; lastKnownFileType = text.xml; path = index.xml; sourceTree = "<group>"; };
		1F812A9F0D033551008792A7 /* draegoni.xml */ = {isa = PBXFileReference; fileEncoding = 4; lastKnownFileType = text.xml; path = draegoni.xml; sourceTree = "<group>"; };
		1F812AA00D033551008792A7 /* dwarf.xml */ = {isa = PBXFileReference; fileEncoding = 4; lastKnownFileType = text.xml; path = dwarf.xml; sourceTree = "<group>"; };
		1F812AA10D033551008792A7 /* elf.xml */ = {isa = PBXFileReference; fileEncoding = 4; lastKnownFileType = text.xml; path = elf.xml; sourceTree = "<group>"; };
		1F812AA20D033551008792A7 /* gnome.xml */ = {isa = PBXFileReference; fileEncoding = 4; lastKnownFileType = text.xml; path = gnome.xml; sourceTree = "<group>"; };
		1F812AA30D033551008792A7 /* human.xml */ = {isa = PBXFileReference; fileEncoding = 4; lastKnownFileType = text.xml; path = human.xml; sourceTree = "<group>"; };
		1F812AA40D033551008792A7 /* orchan.xml */ = {isa = PBXFileReference; fileEncoding = 4; lastKnownFileType = text.xml; path = orchan.xml; sourceTree = "<group>"; };
		1F812AA50D033551008792A7 /* knowledge.lst */ = {isa = PBXFileReference; fileEncoding = 4; lastKnownFileType = text; path = knowledge.lst; sourceTree = "<group>"; };
		1F812AA60D033551008792A7 /* rules.xml */ = {isa = PBXFileReference; fileEncoding = 4; lastKnownFileType = text.xml; path = rules.xml; sourceTree = "<group>"; };
		1F812AA80D033551008792A7 /* channels.xml */ = {isa = PBXFileReference; fileEncoding = 4; lastKnownFileType = text.xml; path = channels.xml; sourceTree = "<group>"; };
		1F812AA90D033551008792A7 /* console.xml */ = {isa = PBXFileReference; fileEncoding = 4; lastKnownFileType = text.xml; path = console.xml; sourceTree = "<group>"; };
		1F812AAA0D033551008792A7 /* errors.xml */ = {isa = PBXFileReference; fileEncoding = 4; lastKnownFileType = text.xml; path = errors.xml; sourceTree = "<group>"; };
		1F812AAB0D033551008792A7 /* help.xml */ = {isa = PBXFileReference; fileEncoding = 4; lastKnownFileType = text.xml; path = help.xml; sourceTree = "<group>"; };
		1F812AAC0D033551008792A7 /* options.xml */ = {isa = PBXFileReference; fileEncoding = 4; lastKnownFileType = text.xml; path = options.xml; sourceTree = "<group>"; };
		1F812AAD0D033551008792A7 /* spells.xml */ = {isa = PBXFileReference; fileEncoding = 4; lastKnownFileType = text.xml; path = spells.xml; sourceTree = "<group>"; };
		1F812AAE0D033551008792A7 /* stats.xml */ = {isa = PBXFileReference; fileEncoding = 4; lastKnownFileType = text.xml; path = stats.xml; sourceTree = "<group>"; };
		1F812AAF0D033551008792A7 /* titles.xml */ = {isa = PBXFileReference; fileEncoding = 4; lastKnownFileType = text.xml; path = titles.xml; sourceTree = "<group>"; };
		1F812AB20D033551008792A7 /* Alchemy.xml */ = {isa = PBXFileReference; fileEncoding = 4; lastKnownFileType = text.xml; path = Alchemy.xml; sourceTree = "<group>"; };
		1F812AB30D033551008792A7 /* Attributes.xml */ = {isa = PBXFileReference; fileEncoding = 4; lastKnownFileType = text.xml; path = Attributes.xml; sourceTree = "<group>"; };
		1F812AB40D033551008792A7 /* Books.xml */ = {isa = PBXFileReference; fileEncoding = 4; lastKnownFileType = text.xml; path = Books.xml; sourceTree = "<group>"; };
		1F812AB50D033551008792A7 /* Clothes.xml */ = {isa = PBXFileReference; fileEncoding = 4; lastKnownFileType = text.xml; path = Clothes.xml; sourceTree = "<group>"; };
		1F812AB60D033551008792A7 /* General.xml */ = {isa = PBXFileReference; fileEncoding = 4; lastKnownFileType = text.xml; path = General.xml; sourceTree = "<group>"; };
		1F812AB70D033551008792A7 /* Gods.xml */ = {isa = PBXFileReference; fileEncoding = 4; lastKnownFileType = text.xml; path = Gods.xml; sourceTree = "<group>"; };
		1F812AB80D033551008792A7 /* Harvesting.xml */ = {isa = PBXFileReference; fileEncoding = 4; lastKnownFileType = text.xml; path = Harvesting.xml; sourceTree = "<group>"; };
		1F812AB90D033551008792A7 /* Help.xml */ = {isa = PBXFileReference; fileEncoding = 4; lastKnownFileType = text.xml; path = Help.xml; sourceTree = "<group>"; };
		1F812ABA0D033551008792A7 /* Jewelry.xml */ = {isa = PBXFileReference; fileEncoding = 4; lastKnownFileType = text.xml; path = Jewelry.xml; sourceTree = "<group>"; };
		1F812ABB0D033551008792A7 /* Magic.xml */ = {isa = PBXFileReference; fileEncoding = 4; lastKnownFileType = text.xml; path = Magic.xml; sourceTree = "<group>"; };
		1F812ABC0D033551008792A7 /* Monsters.xml */ = {isa = PBXFileReference; fileEncoding = 4; lastKnownFileType = text.xml; path = Monsters.xml; sourceTree = "<group>"; };
		1F812ABD0D033551008792A7 /* Perks.xml */ = {isa = PBXFileReference; fileEncoding = 4; lastKnownFileType = text.xml; path = Perks.xml; sourceTree = "<group>"; };
		1F812ABE0D033551008792A7 /* Potions.xml */ = {isa = PBXFileReference; fileEncoding = 4; lastKnownFileType = text.xml; path = Potions.xml; sourceTree = "<group>"; };
		1F812ABF0D033551008792A7 /* Weapons.xml */ = {isa = PBXFileReference; fileEncoding = 4; lastKnownFileType = text.xml; path = Weapons.xml; sourceTree = "<group>"; };
		1F812AC10D033551008792A7 /* monsters1.bmp */ = {isa = PBXFileReference; lastKnownFileType = image.bmp; path = monsters1.bmp; sourceTree = "<group>"; };
		1F812AC20D033551008792A7 /* monsters2.bmp */ = {isa = PBXFileReference; lastKnownFileType = image.bmp; path = monsters2.bmp; sourceTree = "<group>"; };
		1F812AC30D033551008792A7 /* monsters3.bmp */ = {isa = PBXFileReference; lastKnownFileType = image.bmp; path = monsters3.bmp; sourceTree = "<group>"; };
		1F812AC40D033551008792A7 /* index.xml */ = {isa = PBXFileReference; fileEncoding = 4; lastKnownFileType = text.xml; path = index.xml; sourceTree = "<group>"; };
		1F812AC50D033551008792A7 /* knowledge.lst */ = {isa = PBXFileReference; fileEncoding = 4; lastKnownFileType = text; path = knowledge.lst; sourceTree = "<group>"; };
		1F812AC60D033551008792A7 /* rules.xml */ = {isa = PBXFileReference; fileEncoding = 4; lastKnownFileType = text.xml; path = rules.xml; sourceTree = "<group>"; };
		1F812AC80D033551008792A7 /* help.xml */ = {isa = PBXFileReference; fileEncoding = 4; lastKnownFileType = text.xml; path = help.xml; sourceTree = "<group>"; };
		1F812AC90D033551008792A7 /* stats.xml */ = {isa = PBXFileReference; fileEncoding = 4; lastKnownFileType = text.xml; path = stats.xml; sourceTree = "<group>"; };
		1F812ACA0D033551008792A7 /* titles.xml */ = {isa = PBXFileReference; fileEncoding = 4; lastKnownFileType = text.xml; path = titles.xml; sourceTree = "<group>"; };
		1F812ACB0D033551008792A7 /* langsel.xml */ = {isa = PBXFileReference; fileEncoding = 4; lastKnownFileType = text.xml; path = langsel.xml; sourceTree = "<group>"; };
		1F812ACE0D033551008792A7 /* Alchemy.xml */ = {isa = PBXFileReference; fileEncoding = 4; lastKnownFileType = text.xml; path = Alchemy.xml; sourceTree = "<group>"; };
		1F812ACF0D033551008792A7 /* Attributes.xml */ = {isa = PBXFileReference; fileEncoding = 4; lastKnownFileType = text.xml; path = Attributes.xml; sourceTree = "<group>"; };
		1F812AD00D033551008792A7 /* Books.xml */ = {isa = PBXFileReference; fileEncoding = 4; lastKnownFileType = text.xml; path = Books.xml; sourceTree = "<group>"; };
		1F812AD10D033551008792A7 /* Clothes.xml */ = {isa = PBXFileReference; fileEncoding = 4; lastKnownFileType = text.xml; path = Clothes.xml; sourceTree = "<group>"; };
		1F812AD20D033551008792A7 /* General.xml */ = {isa = PBXFileReference; fileEncoding = 4; lastKnownFileType = text.xml; path = General.xml; sourceTree = "<group>"; };
		1F812AD30D033551008792A7 /* Gods.xml */ = {isa = PBXFileReference; fileEncoding = 4; lastKnownFileType = text.xml; path = Gods.xml; sourceTree = "<group>"; };
		1F812AD40D033551008792A7 /* Harvesting.xml */ = {isa = PBXFileReference; fileEncoding = 4; lastKnownFileType = text.xml; path = Harvesting.xml; sourceTree = "<group>"; };
		1F812AD50D033551008792A7 /* Jewelry.xml */ = {isa = PBXFileReference; fileEncoding = 4; lastKnownFileType = text.xml; path = Jewelry.xml; sourceTree = "<group>"; };
		1F812AD60D033551008792A7 /* Magic.xml */ = {isa = PBXFileReference; fileEncoding = 4; lastKnownFileType = text.xml; path = Magic.xml; sourceTree = "<group>"; };
		1F812AD70D033551008792A7 /* Monsters.xml */ = {isa = PBXFileReference; fileEncoding = 4; lastKnownFileType = text.xml; path = Monsters.xml; sourceTree = "<group>"; };
		1F812AD80D033551008792A7 /* Perks.xml */ = {isa = PBXFileReference; fileEncoding = 4; lastKnownFileType = text.xml; path = Perks.xml; sourceTree = "<group>"; };
		1F812AD90D033551008792A7 /* Potions.xml */ = {isa = PBXFileReference; fileEncoding = 4; lastKnownFileType = text.xml; path = Potions.xml; sourceTree = "<group>"; };
		1F812ADA0D033551008792A7 /* Weapons.xml */ = {isa = PBXFileReference; fileEncoding = 4; lastKnownFileType = text.xml; path = Weapons.xml; sourceTree = "<group>"; };
		1F812ADB0D033551008792A7 /* help.xml */ = {isa = PBXFileReference; fileEncoding = 4; lastKnownFileType = text.xml; path = help.xml; sourceTree = "<group>"; };
		1F812ADC0D033551008792A7 /* index.xml */ = {isa = PBXFileReference; fileEncoding = 4; lastKnownFileType = text.xml; path = index.xml; sourceTree = "<group>"; };
		1F812ADD0D033551008792A7 /* skills.xml */ = {isa = PBXFileReference; fileEncoding = 4; lastKnownFileType = text.xml; path = skills.xml; sourceTree = "<group>"; };
		1F812ADE0D033551008792A7 /* rules.xml */ = {isa = PBXFileReference; fileEncoding = 4; lastKnownFileType = text.xml; path = rules.xml; sourceTree = "<group>"; };
		1F812AE10D033551008792A7 /* Alchemy.xml */ = {isa = PBXFileReference; fileEncoding = 4; lastKnownFileType = text.xml; path = Alchemy.xml; sourceTree = "<group>"; };
		1F812AE20D033551008792A7 /* Attributes.xml */ = {isa = PBXFileReference; fileEncoding = 4; lastKnownFileType = text.xml; path = Attributes.xml; sourceTree = "<group>"; };
		1F812AE30D033551008792A7 /* Books.xml */ = {isa = PBXFileReference; fileEncoding = 4; lastKnownFileType = text.xml; path = Books.xml; sourceTree = "<group>"; };
		1F812AE40D033551008792A7 /* Clothes.xml */ = {isa = PBXFileReference; fileEncoding = 4; lastKnownFileType = text.xml; path = Clothes.xml; sourceTree = "<group>"; };
		1F812AE50D033551008792A7 /* General.xml */ = {isa = PBXFileReference; fileEncoding = 4; lastKnownFileType = text.xml; path = General.xml; sourceTree = "<group>"; };
		1F812AE60D033551008792A7 /* Gods.xml */ = {isa = PBXFileReference; fileEncoding = 4; lastKnownFileType = text.xml; path = Gods.xml; sourceTree = "<group>"; };
		1F812AE70D033551008792A7 /* Harvesting.xml */ = {isa = PBXFileReference; fileEncoding = 4; lastKnownFileType = text.xml; path = Harvesting.xml; sourceTree = "<group>"; };
		1F812AE80D033551008792A7 /* Help.xml */ = {isa = PBXFileReference; fileEncoding = 4; lastKnownFileType = text.xml; path = Help.xml; sourceTree = "<group>"; };
		1F812AE90D033551008792A7 /* Interface.xml */ = {isa = PBXFileReference; fileEncoding = 4; lastKnownFileType = text.xml; path = Interface.xml; sourceTree = "<group>"; };
		1F812AEA0D033551008792A7 /* Jewelry.xml */ = {isa = PBXFileReference; fileEncoding = 4; lastKnownFileType = text.xml; path = Jewelry.xml; sourceTree = "<group>"; };
		1F812AEB0D033551008792A7 /* Jewlery.xml */ = {isa = PBXFileReference; fileEncoding = 4; lastKnownFileType = text.xml; path = Jewlery.xml; sourceTree = "<group>"; };
		1F812AEC0D033551008792A7 /* Magic.xml */ = {isa = PBXFileReference; fileEncoding = 4; lastKnownFileType = text.xml; path = Magic.xml; sourceTree = "<group>"; };
		1F812AED0D033551008792A7 /* Monsters.xml */ = {isa = PBXFileReference; fileEncoding = 4; lastKnownFileType = text.xml; path = Monsters.xml; sourceTree = "<group>"; };
		1F812AEE0D033551008792A7 /* Perks.xml */ = {isa = PBXFileReference; fileEncoding = 4; lastKnownFileType = text.xml; path = Perks.xml; sourceTree = "<group>"; };
		1F812AEF0D033551008792A7 /* Potions.xml */ = {isa = PBXFileReference; fileEncoding = 4; lastKnownFileType = text.xml; path = Potions.xml; sourceTree = "<group>"; };
		1F812AF00D033551008792A7 /* Weapons.xml */ = {isa = PBXFileReference; fileEncoding = 4; lastKnownFileType = text.xml; path = Weapons.xml; sourceTree = "<group>"; };
		1F812AF20D033551008792A7 /* monsters1.bmp */ = {isa = PBXFileReference; lastKnownFileType = image.bmp; path = monsters1.bmp; sourceTree = "<group>"; };
		1F812AF30D033551008792A7 /* monsters2.bmp */ = {isa = PBXFileReference; lastKnownFileType = image.bmp; path = monsters2.bmp; sourceTree = "<group>"; };
		1F812AF40D033551008792A7 /* monsters3.bmp */ = {isa = PBXFileReference; lastKnownFileType = image.bmp; path = monsters3.bmp; sourceTree = "<group>"; };
		1F812AF50D033551008792A7 /* index.xml */ = {isa = PBXFileReference; fileEncoding = 4; lastKnownFileType = text.xml; path = index.xml; sourceTree = "<group>"; };
		1F812AF60D033551008792A7 /* skills.xml */ = {isa = PBXFileReference; fileEncoding = 4; lastKnownFileType = text.xml; path = skills.xml; sourceTree = "<group>"; };
		1F812AF70D033551008792A7 /* lights.c */ = {isa = PBXFileReference; fileEncoding = 4; lastKnownFileType = sourcecode.c.c; name = lights.c; path = ../lights.c; sourceTree = SOURCE_ROOT; };
		1F812AF80D033551008792A7 /* lights.h */ = {isa = PBXFileReference; fileEncoding = 4; lastKnownFileType = sourcecode.c.h; name = lights.h; path = ../lights.h; sourceTree = SOURCE_ROOT; };
		1F812AF90D033551008792A7 /* list.c */ = {isa = PBXFileReference; fileEncoding = 4; lastKnownFileType = sourcecode.c.c; name = list.c; path = ../list.c; sourceTree = SOURCE_ROOT; };
		1F812AFA0D033551008792A7 /* list.h */ = {isa = PBXFileReference; fileEncoding = 4; lastKnownFileType = sourcecode.c.h; name = list.h; path = ../list.h; sourceTree = SOURCE_ROOT; };
		1F812AFB0D033551008792A7 /* load_gl_extensions.c */ = {isa = PBXFileReference; fileEncoding = 4; lastKnownFileType = sourcecode.c.c; name = load_gl_extensions.c; path = ../load_gl_extensions.c; sourceTree = SOURCE_ROOT; };
		1F812AFC0D033551008792A7 /* load_gl_extensions.h */ = {isa = PBXFileReference; fileEncoding = 4; lastKnownFileType = sourcecode.c.h; name = load_gl_extensions.h; path = ../load_gl_extensions.h; sourceTree = SOURCE_ROOT; };
		1F812AFD0D033551008792A7 /* loading_win.c */ = {isa = PBXFileReference; fileEncoding = 4; lastKnownFileType = sourcecode.c.c; name = loading_win.c; path = ../loading_win.c; sourceTree = SOURCE_ROOT; };
		1F812AFE0D033551008792A7 /* loading_win.h */ = {isa = PBXFileReference; fileEncoding = 4; lastKnownFileType = sourcecode.c.h; name = loading_win.h; path = ../loading_win.h; sourceTree = SOURCE_ROOT; };
		1F812AFF0D033551008792A7 /* loginwin.c */ = {isa = PBXFileReference; fileEncoding = 4; lastKnownFileType = sourcecode.c.c; name = loginwin.c; path = ../loginwin.c; sourceTree = SOURCE_ROOT; };
		1F812B000D033551008792A7 /* loginwin.h */ = {isa = PBXFileReference; fileEncoding = 4; lastKnownFileType = sourcecode.c.h; name = loginwin.h; path = ../loginwin.h; sourceTree = SOURCE_ROOT; };
		1F812B010D033551008792A7 /* main.c */ = {isa = PBXFileReference; fileEncoding = 4; lastKnownFileType = sourcecode.c.c; name = main.c; path = ../main.c; sourceTree = SOURCE_ROOT; };
		1F812B030D033551008792A7 /* Makefile.bsd */ = {isa = PBXFileReference; fileEncoding = 4; lastKnownFileType = text; name = Makefile.bsd; path = ../Makefile.bsd; sourceTree = SOURCE_ROOT; };
		1F812B050D033551008792A7 /* Makefile.linux */ = {isa = PBXFileReference; fileEncoding = 4; lastKnownFileType = text; name = Makefile.linux; path = ../Makefile.linux; sourceTree = SOURCE_ROOT; };
		1F812B060D033551008792A7 /* Makefile.osx */ = {isa = PBXFileReference; fileEncoding = 4; lastKnownFileType = text; name = Makefile.osx; path = ../Makefile.osx; sourceTree = SOURCE_ROOT; };
		1F812B070D033551008792A7 /* Makefile.win */ = {isa = PBXFileReference; fileEncoding = 4; lastKnownFileType = text; name = Makefile.win; path = ../Makefile.win; sourceTree = SOURCE_ROOT; };
		1F812B080D033551008792A7 /* manufacture.c */ = {isa = PBXFileReference; fileEncoding = 4; lastKnownFileType = sourcecode.c.c; name = manufacture.c; path = ../manufacture.c; sourceTree = SOURCE_ROOT; };
		1F812B090D033551008792A7 /* manufacture.h */ = {isa = PBXFileReference; fileEncoding = 4; lastKnownFileType = sourcecode.c.h; name = manufacture.h; path = ../manufacture.h; sourceTree = SOURCE_ROOT; };
		1F812B0A0D033551008792A7 /* map.c */ = {isa = PBXFileReference; fileEncoding = 4; lastKnownFileType = sourcecode.c.c; name = map.c; path = ../map.c; sourceTree = SOURCE_ROOT; };
		1F812B0B0D033551008792A7 /* map.h */ = {isa = PBXFileReference; fileEncoding = 4; lastKnownFileType = sourcecode.c.h; name = map.h; path = ../map.h; sourceTree = SOURCE_ROOT; };
		1F812B0C0D033551008792A7 /* mapinfo.lst */ = {isa = PBXFileReference; fileEncoding = 4; lastKnownFileType = text; name = mapinfo.lst; path = ../mapinfo.lst; sourceTree = SOURCE_ROOT; };
		1F812B0D0D033551008792A7 /* mapwin.c */ = {isa = PBXFileReference; fileEncoding = 4; lastKnownFileType = sourcecode.c.c; name = mapwin.c; path = ../mapwin.c; sourceTree = SOURCE_ROOT; };
		1F812B0E0D033551008792A7 /* mapwin.h */ = {isa = PBXFileReference; fileEncoding = 4; lastKnownFileType = sourcecode.c.h; name = mapwin.h; path = ../mapwin.h; sourceTree = SOURCE_ROOT; };
		1F812B0F0D033551008792A7 /* material_metadata.xml */ = {isa = PBXFileReference; fileEncoding = 4; lastKnownFileType = text.xml; name = material_metadata.xml; path = ../material_metadata.xml; sourceTree = SOURCE_ROOT; };
		1F812B100D033551008792A7 /* md5.c */ = {isa = PBXFileReference; fileEncoding = 4; lastKnownFileType = sourcecode.c.c; name = md5.c; path = ../md5.c; sourceTree = SOURCE_ROOT; };
		1F812B110D033551008792A7 /* md5.h */ = {isa = PBXFileReference; fileEncoding = 4; lastKnownFileType = sourcecode.c.h; name = md5.h; path = ../md5.h; sourceTree = SOURCE_ROOT; };
		1F812B120D033551008792A7 /* mines.c */ = {isa = PBXFileReference; fileEncoding = 4; lastKnownFileType = sourcecode.c.c; name = mines.c; path = ../mines.c; sourceTree = SOURCE_ROOT; };
		1F812B130D033551008792A7 /* mines.h */ = {isa = PBXFileReference; fileEncoding = 4; lastKnownFileType = sourcecode.c.h; name = mines.h; path = ../mines.h; sourceTree = SOURCE_ROOT; };
		1F812B140D033551008792A7 /* minimap.c */ = {isa = PBXFileReference; fileEncoding = 4; lastKnownFileType = sourcecode.c.c; name = minimap.c; path = ../minimap.c; sourceTree = SOURCE_ROOT; };
		1F812B150D033551008792A7 /* minimap.h */ = {isa = PBXFileReference; fileEncoding = 4; lastKnownFileType = sourcecode.c.h; name = minimap.h; path = ../minimap.h; sourceTree = SOURCE_ROOT; };
		1F812B160D033551008792A7 /* misc.c */ = {isa = PBXFileReference; fileEncoding = 4; lastKnownFileType = sourcecode.c.c; name = misc.c; path = ../misc.c; sourceTree = SOURCE_ROOT; };
		1F812B170D033551008792A7 /* misc.h */ = {isa = PBXFileReference; fileEncoding = 4; lastKnownFileType = sourcecode.c.h; name = misc.h; path = ../misc.h; sourceTree = SOURCE_ROOT; };
		1F812B190D033551008792A7 /* multiplayer.h */ = {isa = PBXFileReference; fileEncoding = 4; lastKnownFileType = sourcecode.c.h; name = multiplayer.h; path = ../multiplayer.h; sourceTree = SOURCE_ROOT; };
		1F812B1A0D033551008792A7 /* new_actors.c */ = {isa = PBXFileReference; fileEncoding = 4; lastKnownFileType = sourcecode.c.c; name = new_actors.c; path = ../new_actors.c; sourceTree = SOURCE_ROOT; };
		1F812B1B0D033551008792A7 /* new_actors.h */ = {isa = PBXFileReference; fileEncoding = 4; lastKnownFileType = sourcecode.c.h; name = new_actors.h; path = ../new_actors.h; sourceTree = SOURCE_ROOT; };
		1F812B1C0D033551008792A7 /* new_character.c */ = {isa = PBXFileReference; fileEncoding = 4; lastKnownFileType = sourcecode.c.c; name = new_character.c; path = ../new_character.c; sourceTree = SOURCE_ROOT; };
		1F812B1D0D033551008792A7 /* new_character.h */ = {isa = PBXFileReference; fileEncoding = 4; lastKnownFileType = sourcecode.c.h; name = new_character.h; path = ../new_character.h; sourceTree = SOURCE_ROOT; };
		1F812B1E0D033551008792A7 /* notepad.c */ = {isa = PBXFileReference; fileEncoding = 4; lastKnownFileType = sourcecode.c.c; name = notepad.c; path = ../notepad.c; sourceTree = SOURCE_ROOT; };
		1F812B1F0D033551008792A7 /* notepad.h */ = {isa = PBXFileReference; fileEncoding = 4; lastKnownFileType = sourcecode.c.h; name = notepad.h; path = ../notepad.h; sourceTree = SOURCE_ROOT; };
		1F812B200D033551008792A7 /* openingwin.c */ = {isa = PBXFileReference; fileEncoding = 4; lastKnownFileType = sourcecode.c.c; name = openingwin.c; path = ../openingwin.c; sourceTree = SOURCE_ROOT; };
		1F812B210D033551008792A7 /* openingwin.h */ = {isa = PBXFileReference; fileEncoding = 4; lastKnownFileType = sourcecode.c.h; name = openingwin.h; path = ../openingwin.h; sourceTree = SOURCE_ROOT; };
		1F812B220D033551008792A7 /* particles.c */ = {isa = PBXFileReference; fileEncoding = 4; lastKnownFileType = sourcecode.c.c; name = particles.c; path = ../particles.c; sourceTree = SOURCE_ROOT; };
		1F812B230D033551008792A7 /* particles.h */ = {isa = PBXFileReference; fileEncoding = 4; lastKnownFileType = sourcecode.c.h; name = particles.h; path = ../particles.h; sourceTree = SOURCE_ROOT; };
		1F812B240D033551008792A7 /* paste.c */ = {isa = PBXFileReference; fileEncoding = 4; lastKnownFileType = sourcecode.c.c; name = paste.c; path = ../paste.c; sourceTree = SOURCE_ROOT; };
		1F812B250D033551008792A7 /* paste.h */ = {isa = PBXFileReference; fileEncoding = 4; lastKnownFileType = sourcecode.c.h; name = paste.h; path = ../paste.h; sourceTree = SOURCE_ROOT; };
		1F812B260D033551008792A7 /* pathfinder.c */ = {isa = PBXFileReference; fileEncoding = 4; lastKnownFileType = sourcecode.c.c; name = pathfinder.c; path = ../pathfinder.c; sourceTree = SOURCE_ROOT; };
		1F812B270D033551008792A7 /* pathfinder.h */ = {isa = PBXFileReference; fileEncoding = 4; lastKnownFileType = sourcecode.c.h; name = pathfinder.h; path = ../pathfinder.h; sourceTree = SOURCE_ROOT; };
		1F812B290D033551008792A7 /* amx.c */ = {isa = PBXFileReference; fileEncoding = 4; lastKnownFileType = sourcecode.c.c; path = amx.c; sourceTree = "<group>"; };
		1F812B2A0D033551008792A7 /* amx.h */ = {isa = PBXFileReference; fileEncoding = 4; lastKnownFileType = sourcecode.c.h; path = amx.h; sourceTree = "<group>"; };
		1F812B2B0D033551008792A7 /* amxaux.c */ = {isa = PBXFileReference; fileEncoding = 4; lastKnownFileType = sourcecode.c.c; path = amxaux.c; sourceTree = "<group>"; };
		1F812B2C0D033551008792A7 /* amxaux.h */ = {isa = PBXFileReference; fileEncoding = 4; lastKnownFileType = sourcecode.c.h; path = amxaux.h; sourceTree = "<group>"; };
		1F812B2D0D033551008792A7 /* amxcons.c */ = {isa = PBXFileReference; fileEncoding = 4; lastKnownFileType = sourcecode.c.c; path = amxcons.c; sourceTree = "<group>"; };
		1F812B2E0D033551008792A7 /* amxcons.h */ = {isa = PBXFileReference; fileEncoding = 4; lastKnownFileType = sourcecode.c.h; path = amxcons.h; sourceTree = "<group>"; };
		1F812B2F0D033551008792A7 /* amxel.c */ = {isa = PBXFileReference; fileEncoding = 4; lastKnownFileType = sourcecode.c.c; path = amxel.c; sourceTree = "<group>"; };
		1F812B300D033551008792A7 /* amxel.h */ = {isa = PBXFileReference; fileEncoding = 4; lastKnownFileType = sourcecode.c.h; path = amxel.h; sourceTree = "<group>"; };
		1F812B310D033551008792A7 /* amxfloat.c */ = {isa = PBXFileReference; fileEncoding = 4; lastKnownFileType = sourcecode.c.c; path = amxfloat.c; sourceTree = "<group>"; };
		1F812B320D033551008792A7 /* amxfloat.h */ = {isa = PBXFileReference; fileEncoding = 4; lastKnownFileType = sourcecode.c.h; path = amxfloat.h; sourceTree = "<group>"; };
		1F812B330D033551008792A7 /* amxstring.c */ = {isa = PBXFileReference; fileEncoding = 4; lastKnownFileType = sourcecode.c.c; path = amxstring.c; sourceTree = "<group>"; };
		1F812B340D033551008792A7 /* amxstring.h */ = {isa = PBXFileReference; fileEncoding = 4; lastKnownFileType = sourcecode.c.h; path = amxstring.h; sourceTree = "<group>"; };
		1F812B350D033551008792A7 /* elpawn.c */ = {isa = PBXFileReference; fileEncoding = 4; lastKnownFileType = sourcecode.c.c; path = elpawn.c; sourceTree = "<group>"; };
		1F812B360D033551008792A7 /* elpawn.h */ = {isa = PBXFileReference; fileEncoding = 4; lastKnownFileType = sourcecode.c.h; path = elpawn.h; sourceTree = "<group>"; };
		1F812B370D033551008792A7 /* osdefs.h */ = {isa = PBXFileReference; fileEncoding = 4; lastKnownFileType = sourcecode.c.h; path = osdefs.h; sourceTree = "<group>"; };
		1F812B380D033551008792A7 /* sclinux.h */ = {isa = PBXFileReference; fileEncoding = 4; lastKnownFileType = sourcecode.c.h; path = sclinux.h; sourceTree = "<group>"; };
		1F812B3A0D033551008792A7 /* client_serv.inc */ = {isa = PBXFileReference; fileEncoding = 4; lastKnownFileType = sourcecode.pascal; path = client_serv.inc; sourceTree = "<group>"; };
		1F812B3B0D033551008792A7 /* console.inc */ = {isa = PBXFileReference; fileEncoding = 4; lastKnownFileType = sourcecode.pascal; path = console.inc; sourceTree = "<group>"; };
		1F812B3C0D033551008792A7 /* default.inc */ = {isa = PBXFileReference; fileEncoding = 4; lastKnownFileType = sourcecode.pascal; path = default.inc; sourceTree = "<group>"; };
		1F812B3D0D033551008792A7 /* el.inc */ = {isa = PBXFileReference; fileEncoding = 4; lastKnownFileType = sourcecode.pascal; path = el.inc; sourceTree = "<group>"; };
		1F812B3E0D033551008792A7 /* float.inc */ = {isa = PBXFileReference; fileEncoding = 4; lastKnownFileType = sourcecode.pascal; path = float.inc; sourceTree = "<group>"; };
		1F812B3F0D033551008792A7 /* maps.p */ = {isa = PBXFileReference; fileEncoding = 4; lastKnownFileType = sourcecode.pascal; path = maps.p; sourceTree = "<group>"; };
		1F812B400D033551008792A7 /* pawn_test.p */ = {isa = PBXFileReference; fileEncoding = 4; lastKnownFileType = sourcecode.pascal; path = pawn_test.p; sourceTree = "<group>"; };
		1F812B410D033551008792A7 /* string.inc */ = {isa = PBXFileReference; fileEncoding = 4; lastKnownFileType = sourcecode.pascal; path = string.inc; sourceTree = "<group>"; };
		1F812B420D033551008792A7 /* platform.h */ = {isa = PBXFileReference; fileEncoding = 4; lastKnownFileType = sourcecode.c.h; name = platform.h; path = ../platform.h; sourceTree = SOURCE_ROOT; };
		1F812B430D033551008792A7 /* pm_log.c */ = {isa = PBXFileReference; fileEncoding = 4; lastKnownFileType = sourcecode.c.c; name = pm_log.c; path = ../pm_log.c; sourceTree = SOURCE_ROOT; };
		1F812B440D033551008792A7 /* pm_log.h */ = {isa = PBXFileReference; fileEncoding = 4; lastKnownFileType = sourcecode.c.h; name = pm_log.h; path = ../pm_log.h; sourceTree = SOURCE_ROOT; };
		1F812B450D033551008792A7 /* popup.c */ = {isa = PBXFileReference; fileEncoding = 4; lastKnownFileType = sourcecode.c.c; name = popup.c; path = ../popup.c; sourceTree = SOURCE_ROOT; };
		1F812B460D033551008792A7 /* popup.h */ = {isa = PBXFileReference; fileEncoding = 4; lastKnownFileType = sourcecode.c.h; name = popup.h; path = ../popup.h; sourceTree = SOURCE_ROOT; };
		1F812B480D033551008792A7 /* questlog.h */ = {isa = PBXFileReference; fileEncoding = 4; lastKnownFileType = sourcecode.c.h; name = questlog.h; path = ../questlog.h; sourceTree = SOURCE_ROOT; };
		1F812B490D033551008792A7 /* queue.c */ = {isa = PBXFileReference; fileEncoding = 4; lastKnownFileType = sourcecode.c.c; name = queue.c; path = ../queue.c; sourceTree = SOURCE_ROOT; };
		1F812B4A0D033551008792A7 /* queue.h */ = {isa = PBXFileReference; fileEncoding = 4; lastKnownFileType = sourcecode.c.h; name = queue.h; path = ../queue.h; sourceTree = SOURCE_ROOT; };
		1F812B4B0D033551008792A7 /* readme.txt */ = {isa = PBXFileReference; fileEncoding = 4; lastKnownFileType = text; name = readme.txt; path = ../readme.txt; sourceTree = SOURCE_ROOT; };
		1F812B4C0D033551008792A7 /* reflection.c */ = {isa = PBXFileReference; fileEncoding = 4; lastKnownFileType = sourcecode.c.c; name = reflection.c; path = ../reflection.c; sourceTree = SOURCE_ROOT; };
		1F812B4D0D033551008792A7 /* reflection.h */ = {isa = PBXFileReference; fileEncoding = 4; lastKnownFileType = sourcecode.c.h; name = reflection.h; path = ../reflection.h; sourceTree = SOURCE_ROOT; };
		1F812B4E0D033551008792A7 /* rules.c */ = {isa = PBXFileReference; fileEncoding = 4; lastKnownFileType = sourcecode.c.c; name = rules.c; path = ../rules.c; sourceTree = SOURCE_ROOT; };
		1F812B4F0D033551008792A7 /* rules.h */ = {isa = PBXFileReference; fileEncoding = 4; lastKnownFileType = sourcecode.c.h; name = rules.h; path = ../rules.h; sourceTree = SOURCE_ROOT; };
		1F812B500D033551008792A7 /* sendvideoinfo.cpp */ = {isa = PBXFileReference; fileEncoding = 4; lastKnownFileType = sourcecode.cpp.cpp; name = sendvideoinfo.cpp; path = ../sendvideoinfo.cpp; sourceTree = SOURCE_ROOT; };
		1F812B510D033551008792A7 /* sendvideoinfo.h */ = {isa = PBXFileReference; fileEncoding = 4; lastKnownFileType = sourcecode.c.h; name = sendvideoinfo.h; path = ../sendvideoinfo.h; sourceTree = SOURCE_ROOT; };
		1F812B520D033551008792A7 /* serverpopup.c */ = {isa = PBXFileReference; fileEncoding = 4; lastKnownFileType = sourcecode.c.c; name = serverpopup.c; path = ../serverpopup.c; sourceTree = SOURCE_ROOT; };
		1F812B530D033551008792A7 /* serverpopup.h */ = {isa = PBXFileReference; fileEncoding = 4; lastKnownFileType = sourcecode.c.h; name = serverpopup.h; path = ../serverpopup.h; sourceTree = SOURCE_ROOT; };
		1F812B540D033551008792A7 /* servers.c */ = {isa = PBXFileReference; fileEncoding = 4; lastKnownFileType = sourcecode.c.c; name = servers.c; path = ../servers.c; sourceTree = SOURCE_ROOT; };
		1F812B550D033551008792A7 /* servers.h */ = {isa = PBXFileReference; fileEncoding = 4; lastKnownFileType = sourcecode.c.h; name = servers.h; path = ../servers.h; sourceTree = SOURCE_ROOT; };
		1F812B560D033551008792A7 /* servers.lst */ = {isa = PBXFileReference; fileEncoding = 4; lastKnownFileType = text; name = servers.lst; path = ../servers.lst; sourceTree = SOURCE_ROOT; };
		1F812B570D033551008792A7 /* session.c */ = {isa = PBXFileReference; fileEncoding = 4; lastKnownFileType = sourcecode.c.c; name = session.c; path = ../session.c; sourceTree = SOURCE_ROOT; };
		1F812B580D033551008792A7 /* session.h */ = {isa = PBXFileReference; fileEncoding = 4; lastKnownFileType = sourcecode.c.h; name = session.h; path = ../session.h; sourceTree = SOURCE_ROOT; };
		1F812B5C0D033551008792A7 /* reflectiv_water_fs.glsl */ = {isa = PBXFileReference; fileEncoding = 4; lastKnownFileType = text; path = reflectiv_water_fs.glsl; sourceTree = "<group>"; };
		1F812B5D0D033551008792A7 /* water_fs.glsl */ = {isa = PBXFileReference; fileEncoding = 4; lastKnownFileType = text; path = water_fs.glsl; sourceTree = "<group>"; };
		1F812B5E0D033551008792A7 /* noise.c */ = {isa = PBXFileReference; fileEncoding = 4; lastKnownFileType = sourcecode.c.c; path = noise.c; sourceTree = "<group>"; };
		1F812B5F0D033551008792A7 /* noise.h */ = {isa = PBXFileReference; fileEncoding = 4; lastKnownFileType = sourcecode.c.h; path = noise.h; sourceTree = "<group>"; };
		1F812B600D033551008792A7 /* shader.c */ = {isa = PBXFileReference; fileEncoding = 4; lastKnownFileType = sourcecode.c.c; path = shader.c; sourceTree = "<group>"; };
		1F812B610D033551008792A7 /* shader.h */ = {isa = PBXFileReference; fileEncoding = 4; lastKnownFileType = sourcecode.c.h; path = shader.h; sourceTree = "<group>"; };
		1F812B620D033551008792A7 /* shadows.c */ = {isa = PBXFileReference; fileEncoding = 4; lastKnownFileType = sourcecode.c.c; name = shadows.c; path = ../shadows.c; sourceTree = SOURCE_ROOT; };
		1F812B630D033551008792A7 /* shadows.h */ = {isa = PBXFileReference; fileEncoding = 4; lastKnownFileType = sourcecode.c.h; name = shadows.h; path = ../shadows.h; sourceTree = SOURCE_ROOT; };
		1F812B640D033551008792A7 /* skills.c */ = {isa = PBXFileReference; fileEncoding = 4; lastKnownFileType = sourcecode.c.c; name = skills.c; path = ../skills.c; sourceTree = SOURCE_ROOT; };
		1F812B650D033551008792A7 /* skills.h */ = {isa = PBXFileReference; fileEncoding = 4; lastKnownFileType = sourcecode.c.h; name = skills.h; path = ../skills.h; sourceTree = SOURCE_ROOT; };
		1F812B660D033551008792A7 /* sky.c */ = {isa = PBXFileReference; fileEncoding = 4; lastKnownFileType = sourcecode.c.c; name = sky.c; path = ../sky.c; sourceTree = SOURCE_ROOT; };
		1F812B670D033551008792A7 /* sky.h */ = {isa = PBXFileReference; fileEncoding = 4; lastKnownFileType = sourcecode.c.h; name = sky.h; path = ../sky.h; sourceTree = SOURCE_ROOT; };
		1F812B680D033551008792A7 /* sort.c */ = {isa = PBXFileReference; fileEncoding = 4; lastKnownFileType = sourcecode.c.c; name = sort.c; path = ../sort.c; sourceTree = SOURCE_ROOT; };
		1F812B690D033551008792A7 /* sort.h */ = {isa = PBXFileReference; fileEncoding = 4; lastKnownFileType = sourcecode.c.h; name = sort.h; path = ../sort.h; sourceTree = SOURCE_ROOT; };
		1F812B6A0D033551008792A7 /* sound.c */ = {isa = PBXFileReference; fileEncoding = 4; lastKnownFileType = sourcecode.c.c; name = sound.c; path = ../sound.c; sourceTree = SOURCE_ROOT; };
		1F812B6B0D033551008792A7 /* sound.h */ = {isa = PBXFileReference; fileEncoding = 4; lastKnownFileType = sourcecode.c.h; name = sound.h; path = ../sound.h; sourceTree = SOURCE_ROOT; };
		1F812B6C0D033551008792A7 /* special_effects.c */ = {isa = PBXFileReference; fileEncoding = 4; lastKnownFileType = sourcecode.c.c; name = special_effects.c; path = ../special_effects.c; sourceTree = SOURCE_ROOT; };
		1F812B6D0D033551008792A7 /* special_effects.h */ = {isa = PBXFileReference; fileEncoding = 4; lastKnownFileType = sourcecode.c.h; name = special_effects.h; path = ../special_effects.h; sourceTree = SOURCE_ROOT; };
		1F812B6E0D033551008792A7 /* spells.c */ = {isa = PBXFileReference; fileEncoding = 4; lastKnownFileType = sourcecode.c.c; name = spells.c; path = ../spells.c; sourceTree = SOURCE_ROOT; };
		1F812B6F0D033551008792A7 /* spells.h */ = {isa = PBXFileReference; fileEncoding = 4; lastKnownFileType = sourcecode.c.h; name = spells.h; path = ../spells.h; sourceTree = SOURCE_ROOT; };
		1F812B700D033551008792A7 /* stats.c */ = {isa = PBXFileReference; fileEncoding = 4; lastKnownFileType = sourcecode.c.c; name = stats.c; path = ../stats.c; sourceTree = SOURCE_ROOT; };
		1F812B710D033551008792A7 /* stats.h */ = {isa = PBXFileReference; fileEncoding = 4; lastKnownFileType = sourcecode.c.h; name = stats.h; path = ../stats.h; sourceTree = SOURCE_ROOT; };
		1F812B720D033551008792A7 /* storage.c */ = {isa = PBXFileReference; fileEncoding = 4; lastKnownFileType = sourcecode.c.c; name = storage.c; path = ../storage.c; sourceTree = SOURCE_ROOT; };
		1F812B730D033551008792A7 /* storage.h */ = {isa = PBXFileReference; fileEncoding = 4; lastKnownFileType = sourcecode.c.h; name = storage.h; path = ../storage.h; sourceTree = SOURCE_ROOT; };
		1F812B740D033551008792A7 /* symbol_table.c */ = {isa = PBXFileReference; fileEncoding = 4; lastKnownFileType = sourcecode.c.c; name = symbol_table.c; path = ../symbol_table.c; sourceTree = SOURCE_ROOT; };
		1F812B750D033551008792A7 /* symbol_table.h */ = {isa = PBXFileReference; fileEncoding = 4; lastKnownFileType = sourcecode.c.h; name = symbol_table.h; path = ../symbol_table.h; sourceTree = SOURCE_ROOT; };
		1F812B760D033551008792A7 /* tabs.c */ = {isa = PBXFileReference; fileEncoding = 4; lastKnownFileType = sourcecode.c.c; name = tabs.c; path = ../tabs.c; sourceTree = SOURCE_ROOT; };
		1F812B770D033551008792A7 /* tabs.h */ = {isa = PBXFileReference; fileEncoding = 4; lastKnownFileType = sourcecode.c.h; name = tabs.h; path = ../tabs.h; sourceTree = SOURCE_ROOT; };
		1F812B790D033551008792A7 /* el_shared_ptr.hpp */ = {isa = PBXFileReference; fileEncoding = 4; lastKnownFileType = sourcecode.cpp.h; path = el_shared_ptr.hpp; sourceTree = "<group>"; };
		1F812B7B0D033551008792A7 /* text.h */ = {isa = PBXFileReference; fileEncoding = 4; lastKnownFileType = sourcecode.c.h; name = text.h; path = ../text.h; sourceTree = SOURCE_ROOT; };
		1F812B7C0D033551008792A7 /* textures.c */ = {isa = PBXFileReference; fileEncoding = 4; lastKnownFileType = sourcecode.c.c; name = textures.c; path = ../textures.c; sourceTree = SOURCE_ROOT; };
		1F812B7D0D033551008792A7 /* textures.h */ = {isa = PBXFileReference; fileEncoding = 4; lastKnownFileType = sourcecode.c.h; name = textures.h; path = ../textures.h; sourceTree = SOURCE_ROOT; };
		1F812B7E0D033551008792A7 /* tile_map.c */ = {isa = PBXFileReference; fileEncoding = 4; lastKnownFileType = sourcecode.c.c; name = tile_map.c; path = ../tile_map.c; sourceTree = SOURCE_ROOT; };
		1F812B7F0D033551008792A7 /* tiles.h */ = {isa = PBXFileReference; fileEncoding = 4; lastKnownFileType = sourcecode.c.h; name = tiles.h; path = ../tiles.h; sourceTree = SOURCE_ROOT; };
		1F812B800D033551008792A7 /* timers.c */ = {isa = PBXFileReference; fileEncoding = 4; lastKnownFileType = sourcecode.c.c; name = timers.c; path = ../timers.c; sourceTree = SOURCE_ROOT; };
		1F812B810D033551008792A7 /* timers.h */ = {isa = PBXFileReference; fileEncoding = 4; lastKnownFileType = sourcecode.c.h; name = timers.h; path = ../timers.h; sourceTree = SOURCE_ROOT; };
		1F812B820D033551008792A7 /* TODO */ = {isa = PBXFileReference; fileEncoding = 4; lastKnownFileType = text; name = TODO; path = ../TODO; sourceTree = SOURCE_ROOT; };
		1F812B830D033551008792A7 /* trade.c */ = {isa = PBXFileReference; fileEncoding = 4; lastKnownFileType = sourcecode.c.c; name = trade.c; path = ../trade.c; sourceTree = SOURCE_ROOT; };
		1F812B840D033551008792A7 /* trade.h */ = {isa = PBXFileReference; fileEncoding = 4; lastKnownFileType = sourcecode.c.h; name = trade.h; path = ../trade.h; sourceTree = SOURCE_ROOT; };
		1F812B850D033551008792A7 /* translate.c */ = {isa = PBXFileReference; fileEncoding = 4; lastKnownFileType = sourcecode.c.c; name = translate.c; path = ../translate.c; sourceTree = SOURCE_ROOT; };
		1F812B860D033551008792A7 /* translate.h */ = {isa = PBXFileReference; fileEncoding = 4; lastKnownFileType = sourcecode.c.h; name = translate.h; path = ../translate.h; sourceTree = SOURCE_ROOT; };
		1F812B870D033551008792A7 /* update.c */ = {isa = PBXFileReference; fileEncoding = 4; lastKnownFileType = sourcecode.c.c; name = update.c; path = ../update.c; sourceTree = SOURCE_ROOT; };
		1F812B880D033551008792A7 /* update.h */ = {isa = PBXFileReference; fileEncoding = 4; lastKnownFileType = sourcecode.c.h; name = update.h; path = ../update.h; sourceTree = SOURCE_ROOT; };
		1F812B890D033551008792A7 /* url.c */ = {isa = PBXFileReference; fileEncoding = 4; lastKnownFileType = sourcecode.c.c; name = url.c; path = ../url.c; sourceTree = SOURCE_ROOT; };
		1F812B8A0D033551008792A7 /* url.h */ = {isa = PBXFileReference; fileEncoding = 4; lastKnownFileType = sourcecode.c.h; name = url.h; path = ../url.h; sourceTree = SOURCE_ROOT; };
		1F812B8B0D033551008792A7 /* vmath.h */ = {isa = PBXFileReference; fileEncoding = 4; lastKnownFileType = sourcecode.c.h; name = vmath.h; path = ../vmath.h; sourceTree = SOURCE_ROOT; };
		1F812B8C0D033551008792A7 /* weather.c */ = {isa = PBXFileReference; fileEncoding = 4; lastKnownFileType = sourcecode.c.c; name = weather.c; path = ../weather.c; sourceTree = SOURCE_ROOT; };
		1F812B8D0D033551008792A7 /* weather.h */ = {isa = PBXFileReference; fileEncoding = 4; lastKnownFileType = sourcecode.c.h; name = weather.h; path = ../weather.h; sourceTree = SOURCE_ROOT; };
		1F812B8E0D033551008792A7 /* widgets.c */ = {isa = PBXFileReference; fileEncoding = 4; lastKnownFileType = sourcecode.c.c; name = widgets.c; path = ../widgets.c; sourceTree = SOURCE_ROOT; };
		1F812B8F0D033551008792A7 /* widgets.h */ = {isa = PBXFileReference; fileEncoding = 4; lastKnownFileType = sourcecode.c.h; name = widgets.h; path = ../widgets.h; sourceTree = SOURCE_ROOT; };
		1F812B910D033551008792A7 /* xmlhelper.cpp */ = {isa = PBXFileReference; fileEncoding = 4; lastKnownFileType = sourcecode.cpp.cpp; path = xmlhelper.cpp; sourceTree = "<group>"; };
		1F812B920D033551008792A7 /* xmlhelper.hpp */ = {isa = PBXFileReference; fileEncoding = 4; lastKnownFileType = sourcecode.cpp.h; path = xmlhelper.hpp; sourceTree = "<group>"; };
		1F812DA30D03511A008792A7 /* OpenGL.framework */ = {isa = PBXFileReference; lastKnownFileType = wrapper.framework; name = OpenGL.framework; path = SDKs/MacOSX10.4u.sdk/System/Library/Frameworks/OpenGL.framework; sourceTree = DEVELOPER_DIR; };
		1F812DC60D03572D008792A7 /* OpenAL.framework */ = {isa = PBXFileReference; lastKnownFileType = wrapper.framework; name = OpenAL.framework; path = SDKs/MacOSX10.4u.sdk/System/Library/Frameworks/OpenAL.framework; sourceTree = DEVELOPER_DIR; };
		1F812DF90D035D97008792A7 /* AudioToolbox.framework */ = {isa = PBXFileReference; lastKnownFileType = wrapper.framework; name = AudioToolbox.framework; path = SDKs/MacOSX10.4u.sdk/System/Library/Frameworks/AudioToolbox.framework; sourceTree = DEVELOPER_DIR; };
		1F8F612710CDC8CD007B270D /* emotes.c */ = {isa = PBXFileReference; fileEncoding = 4; lastKnownFileType = sourcecode.c.c; name = emotes.c; path = ../emotes.c; sourceTree = SOURCE_ROOT; };
		1F8F612810CDC8CD007B270D /* emotes.h */ = {isa = PBXFileReference; fileEncoding = 4; lastKnownFileType = sourcecode.c.h; name = emotes.h; path = ../emotes.h; sourceTree = SOURCE_ROOT; };
		1F8F612910CDC8CD007B270D /* hash.c */ = {isa = PBXFileReference; fileEncoding = 4; lastKnownFileType = sourcecode.c.c; name = hash.c; path = ../hash.c; sourceTree = SOURCE_ROOT; };
		1F8F612A10CDC8CD007B270D /* hash.h */ = {isa = PBXFileReference; fileEncoding = 4; lastKnownFileType = sourcecode.c.h; name = hash.h; path = ../hash.h; sourceTree = SOURCE_ROOT; };
		1F8F612B10CDC8CD007B270D /* multiplayer.c */ = {isa = PBXFileReference; fileEncoding = 4; lastKnownFileType = sourcecode.c.c; name = multiplayer.c; path = ../multiplayer.c; sourceTree = SOURCE_ROOT; };
		1F8F612C10CDC8CD007B270D /* text.c */ = {isa = PBXFileReference; fileEncoding = 4; lastKnownFileType = sourcecode.c.c; name = text.c; path = ../text.c; sourceTree = SOURCE_ROOT; };
		1F94C1AA0CFE5B4D00E88CB7 /* SDLmain.h */ = {isa = PBXFileReference; fileEncoding = 4; lastKnownFileType = sourcecode.c.h; path = SDLmain.h; sourceTree = SOURCE_ROOT; };
		1F94C1AB0CFE5B4D00E88CB7 /* SDLmain.m */ = {isa = PBXFileReference; fileEncoding = 4; lastKnownFileType = sourcecode.c.objc; path = SDLmain.m; sourceTree = SOURCE_ROOT; };
		1FB7E409143560CB002C4FEA /* elloggingwrapper.cpp */ = {isa = PBXFileReference; fileEncoding = 4; lastKnownFileType = sourcecode.cpp.cpp; name = elloggingwrapper.cpp; path = ../elloggingwrapper.cpp; sourceTree = "<group>"; };
		1FB7E40A143560CB002C4FEA /* elloggingwrapper.h */ = {isa = PBXFileReference; fileEncoding = 4; lastKnownFileType = sourcecode.c.h; name = elloggingwrapper.h; path = ../elloggingwrapper.h; sourceTree = "<group>"; };
		1FB7E40B143560CB002C4FEA /* el_memory.c */ = {isa = PBXFileReference; fileEncoding = 4; lastKnownFileType = sourcecode.c.c; name = el_memory.c; path = ../el_memory.c; sourceTree = "<group>"; };
		1FB7E40C143560CB002C4FEA /* el_memory.h */ = {isa = PBXFileReference; fileEncoding = 4; lastKnownFileType = sourcecode.c.h; name = el_memory.h; path = ../el_memory.h; sourceTree = "<group>"; };
		1FB7E410143560DE002C4FEA /* hardwarebuffer.cpp */ = {isa = PBXFileReference; fileEncoding = 4; lastKnownFileType = sourcecode.cpp.cpp; path = hardwarebuffer.cpp; sourceTree = "<group>"; };
		1FB7E411143560DE002C4FEA /* hardwarebuffer.hpp */ = {isa = PBXFileReference; fileEncoding = 4; lastKnownFileType = sourcecode.cpp.h; path = hardwarebuffer.hpp; sourceTree = "<group>"; };
		1FB7E412143560DE002C4FEA /* logging.cpp */ = {isa = PBXFileReference; fileEncoding = 4; lastKnownFileType = sourcecode.cpp.cpp; path = logging.cpp; sourceTree = "<group>"; };
		1FB7E413143560DE002C4FEA /* logging.hpp */ = {isa = PBXFileReference; fileEncoding = 4; lastKnownFileType = sourcecode.cpp.h; path = logging.hpp; sourceTree = "<group>"; };
		1FB7E417143560EA002C4FEA /* 7zCrc.c */ = {isa = PBXFileReference; fileEncoding = 4; lastKnownFileType = sourcecode.c.c; path = 7zCrc.c; sourceTree = "<group>"; };
		1FB7E418143560EA002C4FEA /* 7zCrc.h */ = {isa = PBXFileReference; fileEncoding = 4; lastKnownFileType = sourcecode.c.h; path = 7zCrc.h; sourceTree = "<group>"; };
		1FB7E419143560EA002C4FEA /* 7zCrcOpt.c */ = {isa = PBXFileReference; fileEncoding = 4; lastKnownFileType = sourcecode.c.c; path = 7zCrcOpt.c; sourceTree = "<group>"; };
		1FB7E41A143560EA002C4FEA /* Alloc.c */ = {isa = PBXFileReference; fileEncoding = 4; lastKnownFileType = sourcecode.c.c; path = Alloc.c; sourceTree = "<group>"; };
		1FB7E41B143560EA002C4FEA /* Alloc.h */ = {isa = PBXFileReference; fileEncoding = 4; lastKnownFileType = sourcecode.c.h; path = Alloc.h; sourceTree = "<group>"; };
		1FB7E41C143560EA002C4FEA /* Bra.c */ = {isa = PBXFileReference; fileEncoding = 4; lastKnownFileType = sourcecode.c.c; path = Bra.c; sourceTree = "<group>"; };
		1FB7E41D143560EA002C4FEA /* Bra.h */ = {isa = PBXFileReference; fileEncoding = 4; lastKnownFileType = sourcecode.c.h; path = Bra.h; sourceTree = "<group>"; };
		1FB7E41E143560EA002C4FEA /* Bra86.c */ = {isa = PBXFileReference; fileEncoding = 4; lastKnownFileType = sourcecode.c.c; path = Bra86.c; sourceTree = "<group>"; };
		1FB7E41F143560EA002C4FEA /* BraIA64.c */ = {isa = PBXFileReference; fileEncoding = 4; lastKnownFileType = sourcecode.c.c; path = BraIA64.c; sourceTree = "<group>"; };
		1FB7E420143560EA002C4FEA /* CpuArch.c */ = {isa = PBXFileReference; fileEncoding = 4; lastKnownFileType = sourcecode.c.c; path = CpuArch.c; sourceTree = "<group>"; };
		1FB7E421143560EA002C4FEA /* CpuArch.h */ = {isa = PBXFileReference; fileEncoding = 4; lastKnownFileType = sourcecode.c.h; path = CpuArch.h; sourceTree = "<group>"; };
		1FB7E422143560EA002C4FEA /* Delta.c */ = {isa = PBXFileReference; fileEncoding = 4; lastKnownFileType = sourcecode.c.c; path = Delta.c; sourceTree = "<group>"; };
		1FB7E423143560EA002C4FEA /* Delta.h */ = {isa = PBXFileReference; fileEncoding = 4; lastKnownFileType = sourcecode.c.h; path = Delta.h; sourceTree = "<group>"; };
		1FB7E424143560EA002C4FEA /* LzFind.c */ = {isa = PBXFileReference; fileEncoding = 4; lastKnownFileType = sourcecode.c.c; path = LzFind.c; sourceTree = "<group>"; };
		1FB7E425143560EA002C4FEA /* LzFind.h */ = {isa = PBXFileReference; fileEncoding = 4; lastKnownFileType = sourcecode.c.h; path = LzFind.h; sourceTree = "<group>"; };
		1FB7E426143560EA002C4FEA /* LzHash.h */ = {isa = PBXFileReference; fileEncoding = 4; lastKnownFileType = sourcecode.c.h; path = LzHash.h; sourceTree = "<group>"; };
		1FB7E427143560EA002C4FEA /* Lzma2Dec.c */ = {isa = PBXFileReference; fileEncoding = 4; lastKnownFileType = sourcecode.c.c; path = Lzma2Dec.c; sourceTree = "<group>"; };
		1FB7E428143560EA002C4FEA /* Lzma2Dec.h */ = {isa = PBXFileReference; fileEncoding = 4; lastKnownFileType = sourcecode.c.h; path = Lzma2Dec.h; sourceTree = "<group>"; };
		1FB7E429143560EA002C4FEA /* Lzma2Enc.c */ = {isa = PBXFileReference; fileEncoding = 4; lastKnownFileType = sourcecode.c.c; path = Lzma2Enc.c; sourceTree = "<group>"; };
		1FB7E42A143560EA002C4FEA /* Lzma2Enc.h */ = {isa = PBXFileReference; fileEncoding = 4; lastKnownFileType = sourcecode.c.h; path = Lzma2Enc.h; sourceTree = "<group>"; };
		1FB7E42B143560EA002C4FEA /* LzmaDec.c */ = {isa = PBXFileReference; fileEncoding = 4; lastKnownFileType = sourcecode.c.c; path = LzmaDec.c; sourceTree = "<group>"; };
		1FB7E42C143560EA002C4FEA /* LzmaDec.h */ = {isa = PBXFileReference; fileEncoding = 4; lastKnownFileType = sourcecode.c.h; path = LzmaDec.h; sourceTree = "<group>"; };
		1FB7E42D143560EA002C4FEA /* LzmaEnc.c */ = {isa = PBXFileReference; fileEncoding = 4; lastKnownFileType = sourcecode.c.c; path = LzmaEnc.c; sourceTree = "<group>"; };
		1FB7E42E143560EA002C4FEA /* LzmaEnc.h */ = {isa = PBXFileReference; fileEncoding = 4; lastKnownFileType = sourcecode.c.h; path = LzmaEnc.h; sourceTree = "<group>"; };
		1FB7E42F143560EA002C4FEA /* RotateDefs.h */ = {isa = PBXFileReference; fileEncoding = 4; lastKnownFileType = sourcecode.c.h; path = RotateDefs.h; sourceTree = "<group>"; };
		1FB7E430143560EA002C4FEA /* Sha256.c */ = {isa = PBXFileReference; fileEncoding = 4; lastKnownFileType = sourcecode.c.c; path = Sha256.c; sourceTree = "<group>"; };
		1FB7E431143560EA002C4FEA /* Sha256.h */ = {isa = PBXFileReference; fileEncoding = 4; lastKnownFileType = sourcecode.c.h; path = Sha256.h; sourceTree = "<group>"; };
		1FB7E432143560EA002C4FEA /* Types.h */ = {isa = PBXFileReference; fileEncoding = 4; lastKnownFileType = sourcecode.c.h; path = Types.h; sourceTree = "<group>"; };
		1FB7E433143560EA002C4FEA /* Xz.c */ = {isa = PBXFileReference; fileEncoding = 4; lastKnownFileType = sourcecode.c.c; path = Xz.c; sourceTree = "<group>"; };
		1FB7E434143560EA002C4FEA /* Xz.h */ = {isa = PBXFileReference; fileEncoding = 4; lastKnownFileType = sourcecode.c.h; path = Xz.h; sourceTree = "<group>"; };
		1FB7E435143560EA002C4FEA /* XzCrc64.c */ = {isa = PBXFileReference; fileEncoding = 4; lastKnownFileType = sourcecode.c.c; path = XzCrc64.c; sourceTree = "<group>"; };
		1FB7E436143560EA002C4FEA /* XzCrc64.h */ = {isa = PBXFileReference; fileEncoding = 4; lastKnownFileType = sourcecode.c.h; path = XzCrc64.h; sourceTree = "<group>"; };
		1FB7E437143560EA002C4FEA /* XzDec.c */ = {isa = PBXFileReference; fileEncoding = 4; lastKnownFileType = sourcecode.c.c; path = XzDec.c; sourceTree = "<group>"; };
		1FB7E438143560EA002C4FEA /* XzEnc.c */ = {isa = PBXFileReference; fileEncoding = 4; lastKnownFileType = sourcecode.c.c; path = XzEnc.c; sourceTree = "<group>"; };
		1FB7E439143560EA002C4FEA /* XzEnc.h */ = {isa = PBXFileReference; fileEncoding = 4; lastKnownFileType = sourcecode.c.h; path = XzEnc.h; sourceTree = "<group>"; };
		1FB7E44C14356236002C4FEA /* fileutil.c */ = {isa = PBXFileReference; fileEncoding = 4; lastKnownFileType = sourcecode.c.c; path = fileutil.c; sourceTree = "<group>"; };
		1FB7E44D14356236002C4FEA /* fileutil.h */ = {isa = PBXFileReference; fileEncoding = 4; lastKnownFileType = sourcecode.c.h; path = fileutil.h; sourceTree = "<group>"; };
		1FC155560FE906160046D7FE /* user_menus.cpp */ = {isa = PBXFileReference; fileEncoding = 4; lastKnownFileType = sourcecode.cpp.cpp; name = user_menus.cpp; path = ../user_menus.cpp; sourceTree = SOURCE_ROOT; };
		1FC155570FE906160046D7FE /* user_menus.h */ = {isa = PBXFileReference; fileEncoding = 4; lastKnownFileType = sourcecode.c.h; name = user_menus.h; path = ../user_menus.h; sourceTree = SOURCE_ROOT; };
		1FD61F5D0E2CCB560085FD81 /* effect_staff.cpp */ = {isa = PBXFileReference; fileEncoding = 4; lastKnownFileType = sourcecode.cpp.cpp; path = effect_staff.cpp; sourceTree = "<group>"; };
		1FD61F5E0E2CCB560085FD81 /* effect_staff.h */ = {isa = PBXFileReference; fileEncoding = 4; lastKnownFileType = sourcecode.c.h; path = effect_staff.h; sourceTree = "<group>"; };
		1FF1FA950D1AE4940002D512 /* cal3d.framework */ = {isa = PBXFileReference; lastKnownFileType = wrapper.framework; path = cal3d.framework; sourceTree = EL_FRAMEWORKS_DIR; };
		1FF1FA960D1AE4940002D512 /* ogg.framework */ = {isa = PBXFileReference; lastKnownFileType = wrapper.framework; path = ogg.framework; sourceTree = EL_FRAMEWORKS_DIR; };
		1FF1FA970D1AE4940002D512 /* png.framework */ = {isa = PBXFileReference; lastKnownFileType = wrapper.framework; path = png.framework; sourceTree = EL_FRAMEWORKS_DIR; };
		1FF1FA980D1AE4940002D512 /* SDL.framework */ = {isa = PBXFileReference; lastKnownFileType = wrapper.framework; path = SDL.framework; sourceTree = EL_FRAMEWORKS_DIR; };
		1FF1FA990D1AE4940002D512 /* SDL_image.framework */ = {isa = PBXFileReference; lastKnownFileType = wrapper.framework; path = SDL_image.framework; sourceTree = EL_FRAMEWORKS_DIR; };
		1FF1FA9A0D1AE4940002D512 /* SDL_net.framework */ = {isa = PBXFileReference; lastKnownFileType = wrapper.framework; path = SDL_net.framework; sourceTree = EL_FRAMEWORKS_DIR; };
		1FF1FA9B0D1AE4940002D512 /* vorbis.framework */ = {isa = PBXFileReference; lastKnownFileType = wrapper.framework; path = vorbis.framework; sourceTree = EL_FRAMEWORKS_DIR; };
		29B97324FDCFA39411CA2CEA /* AppKit.framework */ = {isa = PBXFileReference; lastKnownFileType = wrapper.framework; name = AppKit.framework; path = /System/Library/Frameworks/AppKit.framework; sourceTree = "<absolute>"; };
		29B97325FDCFA39411CA2CEA /* Foundation.framework */ = {isa = PBXFileReference; lastKnownFileType = wrapper.framework; name = Foundation.framework; path = /System/Library/Frameworks/Foundation.framework; sourceTree = "<absolute>"; };
		32CA4F630368D1EE00C91783 /* EternalLands_Prefix.pch */ = {isa = PBXFileReference; fileEncoding = 4; lastKnownFileType = sourcecode.c.h; path = EternalLands_Prefix.pch; sourceTree = "<group>"; };
		8D1107310486CEB800E47090 /* Info.plist */ = {isa = PBXFileReference; fileEncoding = 4; lastKnownFileType = text.plist; path = Info.plist; sourceTree = "<group>"; };
		8D1107320486CEB800E47090 /* EternalLands.app */ = {isa = PBXFileReference; explicitFileType = wrapper.application; includeInIndex = 0; path = EternalLands.app; sourceTree = BUILT_PRODUCTS_DIR; };
		E182879E0EFFFC320046818E /* buffs.c */ = {isa = PBXFileReference; fileEncoding = 4; lastKnownFileType = sourcecode.c.c; name = buffs.c; path = ../buffs.c; sourceTree = SOURCE_ROOT; };
		E182879F0EFFFC320046818E /* buffs.h */ = {isa = PBXFileReference; fileEncoding = 4; lastKnownFileType = sourcecode.c.h; name = buffs.h; path = ../buffs.h; sourceTree = SOURCE_ROOT; };
		E18287A00EFFFC320046818E /* eye_candy_types.h */ = {isa = PBXFileReference; fileEncoding = 4; lastKnownFileType = sourcecode.c.h; name = eye_candy_types.h; path = ../eye_candy_types.h; sourceTree = SOURCE_ROOT; };
		E1914A3E1305A1E5004CD9C1 /* achievements.h */ = {isa = PBXFileReference; fileEncoding = 4; lastKnownFileType = sourcecode.c.h; name = achievements.h; path = ../achievements.h; sourceTree = SOURCE_ROOT; };
		E1914A661305B1A8004CD9C1 /* image.c */ = {isa = PBXFileReference; fileEncoding = 4; lastKnownFileType = sourcecode.c.c; name = image.c; path = ../image.c; sourceTree = SOURCE_ROOT; };
		E1914A671305B1A8004CD9C1 /* image.h */ = {isa = PBXFileReference; fileEncoding = 4; lastKnownFileType = sourcecode.c.h; name = image.h; path = ../image.h; sourceTree = SOURCE_ROOT; };
		E1914A681305B1A8004CD9C1 /* image_loading.c */ = {isa = PBXFileReference; fileEncoding = 4; lastKnownFileType = sourcecode.c.c; name = image_loading.c; path = ../image_loading.c; sourceTree = SOURCE_ROOT; };
		E1914A691305B1A8004CD9C1 /* image_loading.h */ = {isa = PBXFileReference; fileEncoding = 4; lastKnownFileType = sourcecode.c.h; name = image_loading.h; path = ../image_loading.h; sourceTree = SOURCE_ROOT; };
		E1DE78541330EE52005E7747 /* cal3d_io_wrapper.cpp */ = {isa = PBXFileReference; fileEncoding = 4; lastKnownFileType = sourcecode.cpp.cpp; path = cal3d_io_wrapper.cpp; sourceTree = "<group>"; };
		E1DE78551330EE52005E7747 /* cal3d_io_wrapper.h */ = {isa = PBXFileReference; fileEncoding = 4; lastKnownFileType = sourcecode.c.h; path = cal3d_io_wrapper.h; sourceTree = "<group>"; };
		E1DE78561330EE52005E7747 /* crypt.h */ = {isa = PBXFileReference; fileEncoding = 4; lastKnownFileType = sourcecode.c.h; path = crypt.h; sourceTree = "<group>"; };
		E1DE78571330EE52005E7747 /* elfilewrapper.c */ = {isa = PBXFileReference; fileEncoding = 4; lastKnownFileType = sourcecode.c.c; path = elfilewrapper.c; sourceTree = "<group>"; };
		E1DE78581330EE52005E7747 /* ioapi.c */ = {isa = PBXFileReference; fileEncoding = 4; lastKnownFileType = sourcecode.c.c; path = ioapi.c; sourceTree = "<group>"; };
		E1DE78591330EE52005E7747 /* ioapi.h */ = {isa = PBXFileReference; fileEncoding = 4; lastKnownFileType = sourcecode.c.h; path = ioapi.h; sourceTree = "<group>"; };
		E1DE785A1330EE52005E7747 /* unzip.c */ = {isa = PBXFileReference; fileEncoding = 4; lastKnownFileType = sourcecode.c.c; path = unzip.c; sourceTree = "<group>"; };
		E1DE785B1330EE52005E7747 /* unzip.h */ = {isa = PBXFileReference; fileEncoding = 4; lastKnownFileType = sourcecode.c.h; path = unzip.h; sourceTree = "<group>"; };
		E1DE785C1330EE52005E7747 /* zip.c */ = {isa = PBXFileReference; fileEncoding = 4; lastKnownFileType = sourcecode.c.c; path = zip.c; sourceTree = "<group>"; };
		E1DE785D1330EE52005E7747 /* zip.h */ = {isa = PBXFileReference; fileEncoding = 4; lastKnownFileType = sourcecode.c.h; path = zip.h; sourceTree = "<group>"; };
		E1DE785E1330EE52005E7747 /* ziputil.c */ = {isa = PBXFileReference; fileEncoding = 4; lastKnownFileType = sourcecode.c.c; path = ziputil.c; sourceTree = "<group>"; };
		E1DE785F1330EE52005E7747 /* ziputil.h */ = {isa = PBXFileReference; fileEncoding = 4; lastKnownFileType = sourcecode.c.h; path = ziputil.h; sourceTree = "<group>"; };
		E1DE78661330EE79005E7747 /* custom_update.c */ = {isa = PBXFileReference; fileEncoding = 4; lastKnownFileType = sourcecode.c.c; name = custom_update.c; path = ../custom_update.c; sourceTree = SOURCE_ROOT; };
		E1DE78671330EE79005E7747 /* custom_update.h */ = {isa = PBXFileReference; fileEncoding = 4; lastKnownFileType = sourcecode.c.h; name = custom_update.h; path = ../custom_update.h; sourceTree = SOURCE_ROOT; };
		E1DE78681330EE79005E7747 /* new_update.c */ = {isa = PBXFileReference; fileEncoding = 4; lastKnownFileType = sourcecode.c.c; name = new_update.c; path = ../new_update.c; sourceTree = SOURCE_ROOT; };
		E1DE78691330EE79005E7747 /* new_update.h */ = {isa = PBXFileReference; fileEncoding = 4; lastKnownFileType = sourcecode.c.h; name = new_update.h; path = ../new_update.h; sourceTree = SOURCE_ROOT; };
/* End PBXFileReference section */

/* Begin PBXFrameworksBuildPhase section */
		8D11072E0486CEB800E47090 /* Frameworks */ = {
			isa = PBXFrameworksBuildPhase;
			buildActionMask = 2147483647;
			files = (
				1F8B12360D1B0DE1009669B3 /* cal3d.framework in Frameworks */,
				1F8B12370D1B0DE1009669B3 /* ogg.framework in Frameworks */,
				1F8B12380D1B0DE1009669B3 /* png.framework in Frameworks */,
				1F8B12390D1B0DE1009669B3 /* SDL.framework in Frameworks */,
				1F8B123A0D1B0DE1009669B3 /* SDL_image.framework in Frameworks */,
				1F8B123B0D1B0DE1009669B3 /* SDL_net.framework in Frameworks */,
				1F8B123C0D1B0DE1009669B3 /* vorbis.framework in Frameworks */,
				8D11072F0486CEB800E47090 /* Cocoa.framework in Frameworks */,
				1F812DA40D03511A008792A7 /* OpenGL.framework in Frameworks */,
				1F812DC70D03572D008792A7 /* OpenAL.framework in Frameworks */,
				1F812DFA0D035D97008792A7 /* AudioToolbox.framework in Frameworks */,
			);
			runOnlyForDeploymentPostprocessing = 0;
		};
/* End PBXFrameworksBuildPhase section */

/* Begin PBXGroup section */
		080E96DDFE201D6D7F000001 /* Classes */ = {
			isa = PBXGroup;
			children = (
				1F94C1AA0CFE5B4D00E88CB7 /* SDLmain.h */,
				1F94C1AB0CFE5B4D00E88CB7 /* SDLmain.m */,
			);
			name = Classes;
			sourceTree = "<group>";
		};
		1058C7A0FEA54F0111CA2CBB /* Linked Frameworks */ = {
			isa = PBXGroup;
			children = (
				1FF1FA950D1AE4940002D512 /* cal3d.framework */,
				1FF1FA960D1AE4940002D512 /* ogg.framework */,
				1FF1FA970D1AE4940002D512 /* png.framework */,
				1FF1FA980D1AE4940002D512 /* SDL.framework */,
				1FF1FA990D1AE4940002D512 /* SDL_image.framework */,
				1FF1FA9A0D1AE4940002D512 /* SDL_net.framework */,
				1FF1FA9B0D1AE4940002D512 /* vorbis.framework */,
				1F812DC60D03572D008792A7 /* OpenAL.framework */,
				1F812DA30D03511A008792A7 /* OpenGL.framework */,
				1058C7A1FEA54F0111CA2CBB /* Cocoa.framework */,
			);
			name = "Linked Frameworks";
			sourceTree = "<group>";
		};
		1058C7A2FEA54F0111CA2CBB /* Other Frameworks */ = {
			isa = PBXGroup;
			children = (
				1F812DF90D035D97008792A7 /* AudioToolbox.framework */,
				29B97324FDCFA39411CA2CEA /* AppKit.framework */,
				29B97325FDCFA39411CA2CEA /* Foundation.framework */,
			);
			name = "Other Frameworks";
			sourceTree = "<group>";
		};
		19C28FACFE9D520D11CA2CBB /* Products */ = {
			isa = PBXGroup;
			children = (
				8D1107320486CEB800E47090 /* EternalLands.app */,
			);
			name = Products;
			sourceTree = "<group>";
		};
		1F8128D90D033520008792A7 /* elc */ = {
			isa = PBXGroup;
			children = (
				1FB7E416143560EA002C4FEA /* xz */,
				1FB7E40F143560DE002C4FEA /* engine */,
				1FB7E409143560CB002C4FEA /* elloggingwrapper.cpp */,
				1FB7E40A143560CB002C4FEA /* elloggingwrapper.h */,
				1FB7E40B143560CB002C4FEA /* el_memory.c */,
				1FB7E40C143560CB002C4FEA /* el_memory.h */,
				E1DE78661330EE79005E7747 /* custom_update.c */,
				E1DE78671330EE79005E7747 /* custom_update.h */,
				E1DE78681330EE79005E7747 /* new_update.c */,
				E1DE78691330EE79005E7747 /* new_update.h */,
				E1914A661305B1A8004CD9C1 /* image.c */,
				E1914A671305B1A8004CD9C1 /* image.h */,
				E1914A681305B1A8004CD9C1 /* image_loading.c */,
				E1914A691305B1A8004CD9C1 /* image_loading.h */,
				E1914A3E1305A1E5004CD9C1 /* achievements.h */,
				1F77DD2512C23AEA00D59013 /* achievements.cpp */,
				1F1CE86A114F0BA300F30873 /* quest_log.cpp */,
				1F1CE867114F0B8200F30873 /* item_lists.cpp */,
				1F1CE868114F0B8200F30873 /* item_lists.h */,
				1F8F612710CDC8CD007B270D /* emotes.c */,
				1F8F612810CDC8CD007B270D /* emotes.h */,
				1F8F612910CDC8CD007B270D /* hash.c */,
				1F8F612A10CDC8CD007B270D /* hash.h */,
				1F8F612B10CDC8CD007B270D /* multiplayer.c */,
				1F8F612C10CDC8CD007B270D /* text.c */,
				1FC155560FE906160046D7FE /* user_menus.cpp */,
				1FC155570FE906160046D7FE /* user_menus.h */,
				1F608B5F0FA5CAD100FFD55C /* dds.c */,
				1F608B600FA5CAD100FFD55C /* dds.h */,
				1F608B610FA5CAD100FFD55C /* ddsimage.c */,
				1F608B620FA5CAD100FFD55C /* ddsimage.h */,
				E182879E0EFFFC320046818E /* buffs.c */,
				E182879F0EFFFC320046818E /* buffs.h */,
				E18287A00EFFFC320046818E /* eye_candy_types.h */,
				1F3DDB130E92F8450036BD6A /* elglext.h */,
				1F22CC3A0DBAD57400411752 /* context_menu.cpp */,
				1F22CC3B0DBAD57400411752 /* context_menu.h */,
				1F22CC3C0DBAD57400411752 /* dbuffer.h */,
				1F22CC3D0DBAD57400411752 /* makeargv.c */,
				1F22CC3E0DBAD57400411752 /* makeargv.h */,
				1F22CC3F0DBAD57400411752 /* text_aliases.c */,
				1F22CC400DBAD57400411752 /* text_aliases.h */,
				1F52AA150D6BCC0800CA2E5F /* actor_init.cpp */,
				1F52AA160D6BCC0800CA2E5F /* actor_init.h */,
				1F52AA170D6BCC0800CA2E5F /* calc.c */,
				1F52AA180D6BCC0800CA2E5F /* calc.h */,
				1F52AA190D6BCC0800CA2E5F /* eye_candy_debugwin.c */,
				1F52AA1A0D6BCC0800CA2E5F /* eye_candy_debugwin.h */,
				1F52AA1B0D6BCC0800CA2E5F /* glext.h */,
				1F52AA1C0D6BCC0800CA2E5F /* glext.pl */,
				1F52AA1D0D6BCC0800CA2E5F /* optimizer.cpp */,
				1F52AA1E0D6BCC0800CA2E5F /* optimizer.hpp */,
				1F52AA1F0D6BCC0800CA2E5F /* select.cpp */,
				1F52AA200D6BCC0800CA2E5F /* skeletons.c */,
				1F52AA210D6BCC0800CA2E5F /* skeletons.h */,
				1F52AA220D6BCC0800CA2E5F /* threads.h */,
				1F744D950D19894900F655E9 /* missiles.c */,
				1F744D960D19894900F655E9 /* missiles.h */,
				1F8128DA0D033551008792A7 /* 2d_objects.c */,
				1F8128DB0D033551008792A7 /* 2d_objects.h */,
				1F8128DC0D033551008792A7 /* 3d_objects.c */,
				1F8128DD0D033551008792A7 /* 3d_objects.h */,
				1F8128DE0D033551008792A7 /* actor_defs */,
				1F8129280D033551008792A7 /* actor_scripts.c */,
				1F8129290D033551008792A7 /* actor_scripts.h */,
				1F81292A0D033551008792A7 /* actors.c */,
				1F81292B0D033551008792A7 /* actors.h */,
				1F81292C0D033551008792A7 /* alphamap.c */,
				1F81292D0D033551008792A7 /* alphamap.h */,
				1F81292E0D033551008792A7 /* asc.c */,
				1F81292F0D033551008792A7 /* asc.h */,
				1F8129300D033551008792A7 /* astrology.c */,
				1F8129310D033551008792A7 /* astrology.h */,
				1F8129320D033551008792A7 /* bags.c */,
				1F8129330D033551008792A7 /* bags.h */,
				1F8129340D033551008792A7 /* bbox_tree.c */,
				1F8129350D033551008792A7 /* bbox_tree.h */,
				1F8129360D033551008792A7 /* books */,
				1F8129410D033551008792A7 /* books.c */,
				1F8129420D033551008792A7 /* books.h */,
				1F8129430D033551008792A7 /* buddy.c */,
				1F8129440D033551008792A7 /* buddy.h */,
				1F8129450D033551008792A7 /* cache.c */,
				1F8129460D033551008792A7 /* cache.h */,
				1F8129470D033551008792A7 /* cal.c */,
				1F8129480D033551008792A7 /* cal.h */,
				1F8129490D033551008792A7 /* cal3d_wrapper.cpp */,
				1F81294A0D033551008792A7 /* cal3d_wrapper.h */,
				1F81294B0D033551008792A7 /* cal_types.h */,
				1F81294C0D033551008792A7 /* CHANGES */,
				1F81294D0D033551008792A7 /* chat.c */,
				1F81294E0D033551008792A7 /* chat.h */,
				1F81294F0D033551008792A7 /* client_serv.h */,
				1F8129500D033551008792A7 /* cluster.c */,
				1F8129510D033551008792A7 /* cluster.h */,
				1F8129520D033551008792A7 /* colors.c */,
				1F8129530D033551008792A7 /* colors.h */,
				1F8129540D033551008792A7 /* commands.lst */,
				1F8129550D033551008792A7 /* console.c */,
				1F8129560D033551008792A7 /* console.h */,
				1F8129570D033551008792A7 /* consolewin.c */,
				1F8129580D033551008792A7 /* consolewin.h */,
				1F8129590D033551008792A7 /* counters.c */,
				1F81295A0D033551008792A7 /* counters.h */,
				1F81295B0D033551008792A7 /* cursors.c */,
				1F81295C0D033551008792A7 /* cursors.h */,
				1F8129620D033551008792A7 /* dialogues.c */,
				1F8129630D033551008792A7 /* dialogues.h */,
				1F8129640D033551008792A7 /* docs */,
				1F8129730D033551008792A7 /* draw_scene.c */,
				1F8129740D033551008792A7 /* draw_scene.h */,
				1F8129750D033551008792A7 /* e3d.h */,
				1F8129760D033551008792A7 /* e3d_object.h */,
				1F8129770D033551008792A7 /* e3dlist.txt */,
				1F8129780D033551008792A7 /* el.ini */,
				1F8129790D033551008792A7 /* elc.dsp */,
				1F81297A0D033551008792A7 /* elc.dsw */,
				1F81297B0D033551008792A7 /* elc.ico */,
				1F81297C0D033551008792A7 /* elc.png */,
				1F81297D0D033551008792A7 /* elc_private.h */,
				1F81297E0D033551008792A7 /* elc_private.rc */,
				1F81297F0D033551008792A7 /* elc_private.res */,
				1F8129800D033551008792A7 /* elconfig.c */,
				1F8129810D033551008792A7 /* elconfig.h */,
				1F8129820D033551008792A7 /* elmemory.c */,
				1F8129830D033551008792A7 /* elmemory.h */,
				1F8129840D033551008792A7 /* elwindows.c */,
				1F8129850D033551008792A7 /* elwindows.h */,
				1F8129860D033551008792A7 /* encyclopedia.c */,
				1F8129870D033551008792A7 /* encyclopedia.h */,
				1F8129880D033551008792A7 /* errors.c */,
				1F8129890D033551008792A7 /* errors.h */,
				1F81298A0D033551008792A7 /* eternal.ico */,
				1F81298B0D033551008792A7 /* eternal_lands_license.txt */,
				1F81298C0D033551008792A7 /* events.c */,
				1F81298D0D033551008792A7 /* events.h */,
				1F81298E0D033551008792A7 /* exceptions */,
				1F8129910D033551008792A7 /* extentions.xml */,
				1F8129920D033551008792A7 /* eye_candy */,
				1F812A430D033551008792A7 /* eye_candy_wrapper.cpp */,
				1F812A440D033551008792A7 /* eye_candy_wrapper.h */,
				1F812A450D033551008792A7 /* filter.c */,
				1F812A460D033551008792A7 /* filter.h */,
				1F812A470D033551008792A7 /* font.c */,
				1F812A480D033551008792A7 /* font.h */,
				1F812A490D033551008792A7 /* framebuffer.c */,
				1F812A4A0D033551008792A7 /* framebuffer.h */,
				1F812A4B0D033551008792A7 /* frustum.c */,
				1F812A4C0D033551008792A7 /* gamewin.c */,
				1F812A4D0D033551008792A7 /* gamewin.h */,
				1F812A4E0D033551008792A7 /* gl_init.c */,
				1F812A4F0D033551008792A7 /* gl_init.h */,
				1F812A500D033551008792A7 /* global.h */,
				1F812A510D033551008792A7 /* help.c */,
				1F812A520D033551008792A7 /* help.h */,
				1F812A530D033551008792A7 /* highlight.c */,
				1F812A540D033551008792A7 /* highlight.h */,
				1F812A550D033551008792A7 /* hud.c */,
				1F812A560D033551008792A7 /* hud.h */,
				1F812A570D033551008792A7 /* ignore.c */,
				1F812A580D033551008792A7 /* ignore.h */,
				1F812A590D033551008792A7 /* init.c */,
				1F812A5A0D033551008792A7 /* init.h */,
				1F812A5B0D033551008792A7 /* interface.c */,
				1F812A5C0D033551008792A7 /* interface.h */,
				1F812A5D0D033551008792A7 /* io */,
				1F812A710D033551008792A7 /* items.c */,
				1F812A720D033551008792A7 /* items.h */,
				1F812A730D033551008792A7 /* key.ini */,
				1F812A740D033551008792A7 /* keys.c */,
				1F812A750D033551008792A7 /* keys.h */,
				1F812A760D033551008792A7 /* knowledge.c */,
				1F812A770D033551008792A7 /* knowledge.h */,
				1F812A780D033551008792A7 /* langselwin.c */,
				1F812A790D033551008792A7 /* langselwin.h */,
				1F812A7A0D033551008792A7 /* languages */,
				1F812AF70D033551008792A7 /* lights.c */,
				1F812AF80D033551008792A7 /* lights.h */,
				1F812AF90D033551008792A7 /* list.c */,
				1F812AFA0D033551008792A7 /* list.h */,
				1F812AFB0D033551008792A7 /* load_gl_extensions.c */,
				1F812AFC0D033551008792A7 /* load_gl_extensions.h */,
				1F812AFD0D033551008792A7 /* loading_win.c */,
				1F812AFE0D033551008792A7 /* loading_win.h */,
				1F812AFF0D033551008792A7 /* loginwin.c */,
				1F812B000D033551008792A7 /* loginwin.h */,
				1F812B010D033551008792A7 /* main.c */,
				1F812B030D033551008792A7 /* Makefile.bsd */,
				1F812B050D033551008792A7 /* Makefile.linux */,
				1F812B060D033551008792A7 /* Makefile.osx */,
				1F812B070D033551008792A7 /* Makefile.win */,
				1F812B080D033551008792A7 /* manufacture.c */,
				1F812B090D033551008792A7 /* manufacture.h */,
				1F812B0A0D033551008792A7 /* map.c */,
				1F812B0B0D033551008792A7 /* map.h */,
				1F812B0C0D033551008792A7 /* mapinfo.lst */,
				1F812B0D0D033551008792A7 /* mapwin.c */,
				1F812B0E0D033551008792A7 /* mapwin.h */,
				1F812B0F0D033551008792A7 /* material_metadata.xml */,
				1F812B100D033551008792A7 /* md5.c */,
				1F812B110D033551008792A7 /* md5.h */,
				1F812B120D033551008792A7 /* mines.c */,
				1F812B130D033551008792A7 /* mines.h */,
				1F812B140D033551008792A7 /* minimap.c */,
				1F812B150D033551008792A7 /* minimap.h */,
				1F812B160D033551008792A7 /* misc.c */,
				1F812B170D033551008792A7 /* misc.h */,
				1F812B190D033551008792A7 /* multiplayer.h */,
				1F812B1A0D033551008792A7 /* new_actors.c */,
				1F812B1B0D033551008792A7 /* new_actors.h */,
				1F812B1C0D033551008792A7 /* new_character.c */,
				1F812B1D0D033551008792A7 /* new_character.h */,
				1F812B1E0D033551008792A7 /* notepad.c */,
				1F812B1F0D033551008792A7 /* notepad.h */,
				1F812B200D033551008792A7 /* openingwin.c */,
				1F812B210D033551008792A7 /* openingwin.h */,
				1F812B220D033551008792A7 /* particles.c */,
				1F812B230D033551008792A7 /* particles.h */,
				1F812B240D033551008792A7 /* paste.c */,
				1F812B250D033551008792A7 /* paste.h */,
				1F812B260D033551008792A7 /* pathfinder.c */,
				1F812B270D033551008792A7 /* pathfinder.h */,
				1F812B280D033551008792A7 /* pawn */,
				1F812B390D033551008792A7 /* pawn_scripts */,
				1F812B420D033551008792A7 /* platform.h */,
				1F812B430D033551008792A7 /* pm_log.c */,
				1F812B440D033551008792A7 /* pm_log.h */,
				1F812B450D033551008792A7 /* popup.c */,
				1F812B460D033551008792A7 /* popup.h */,
				1F812B480D033551008792A7 /* questlog.h */,
				1F812B490D033551008792A7 /* queue.c */,
				1F812B4A0D033551008792A7 /* queue.h */,
				1F812B4B0D033551008792A7 /* readme.txt */,
				1F812B4C0D033551008792A7 /* reflection.c */,
				1F812B4D0D033551008792A7 /* reflection.h */,
				1F812B4E0D033551008792A7 /* rules.c */,
				1F812B4F0D033551008792A7 /* rules.h */,
				1F812B500D033551008792A7 /* sendvideoinfo.cpp */,
				1F812B510D033551008792A7 /* sendvideoinfo.h */,
				1F812B520D033551008792A7 /* serverpopup.c */,
				1F812B530D033551008792A7 /* serverpopup.h */,
				1F812B540D033551008792A7 /* servers.c */,
				1F812B550D033551008792A7 /* servers.h */,
				1F812B560D033551008792A7 /* servers.lst */,
				1F812B570D033551008792A7 /* session.c */,
				1F812B580D033551008792A7 /* session.h */,
				1F812B590D033551008792A7 /* shader */,
				1F812B620D033551008792A7 /* shadows.c */,
				1F812B630D033551008792A7 /* shadows.h */,
				1F812B640D033551008792A7 /* skills.c */,
				1F812B650D033551008792A7 /* skills.h */,
				1F812B660D033551008792A7 /* sky.c */,
				1F812B670D033551008792A7 /* sky.h */,
				1F812B680D033551008792A7 /* sort.c */,
				1F812B690D033551008792A7 /* sort.h */,
				1F812B6A0D033551008792A7 /* sound.c */,
				1F812B6B0D033551008792A7 /* sound.h */,
				1F812B6C0D033551008792A7 /* special_effects.c */,
				1F812B6D0D033551008792A7 /* special_effects.h */,
				1F812B6E0D033551008792A7 /* spells.c */,
				1F812B6F0D033551008792A7 /* spells.h */,
				1F812B700D033551008792A7 /* stats.c */,
				1F812B710D033551008792A7 /* stats.h */,
				1F812B720D033551008792A7 /* storage.c */,
				1F812B730D033551008792A7 /* storage.h */,
				1F812B740D033551008792A7 /* symbol_table.c */,
				1F812B750D033551008792A7 /* symbol_table.h */,
				1F812B760D033551008792A7 /* tabs.c */,
				1F812B770D033551008792A7 /* tabs.h */,
				1F812B780D033551008792A7 /* templates */,
				1F812B7B0D033551008792A7 /* text.h */,
				1F812B7C0D033551008792A7 /* textures.c */,
				1F812B7D0D033551008792A7 /* textures.h */,
				1F812B7E0D033551008792A7 /* tile_map.c */,
				1F812B7F0D033551008792A7 /* tiles.h */,
				1F812B800D033551008792A7 /* timers.c */,
				1F812B810D033551008792A7 /* timers.h */,
				1F812B820D033551008792A7 /* TODO */,
				1F812B830D033551008792A7 /* trade.c */,
				1F812B840D033551008792A7 /* trade.h */,
				1F812B850D033551008792A7 /* translate.c */,
				1F812B860D033551008792A7 /* translate.h */,
				1F812B870D033551008792A7 /* update.c */,
				1F812B880D033551008792A7 /* update.h */,
				1F812B890D033551008792A7 /* url.c */,
				1F812B8A0D033551008792A7 /* url.h */,
				1F812B8B0D033551008792A7 /* vmath.h */,
				1F812B8C0D033551008792A7 /* weather.c */,
				1F812B8D0D033551008792A7 /* weather.h */,
				1F812B8E0D033551008792A7 /* widgets.c */,
				1F812B8F0D033551008792A7 /* widgets.h */,
				1F812B900D033551008792A7 /* xml */,
			);
			name = elc;
			sourceTree = "<group>";
		};
		1F8128DE0D033551008792A7 /* actor_defs */ = {
			isa = PBXGroup;
			children = (
				1F8128DF0D033551008792A7 /* actor_defs.xml */,
				1F8128E00D033551008792A7 /* bear_1.xml */,
				1F8128E10D033551008792A7 /* bear_2.xml */,
				1F8128E20D033551008792A7 /* bear_3.xml */,
				1F8128E30D033551008792A7 /* bear_4.xml */,
				1F8128E40D033551008792A7 /* beaver.xml */,
				1F8128E50D033551008792A7 /* boar.xml */,
				1F8128E60D033551008792A7 /* brown_rabbit.xml */,
				1F8128E70D033551008792A7 /* brownie.xml */,
				1F8128E80D033551008792A7 /* chimeran_arctic_wolf.xml */,
				1F8128E90D033551008792A7 /* chimeran_desert_wolf.xml */,
				1F8128EA0D033551008792A7 /* chimeran_forest_wolf.xml */,
				1F8128EB0D033551008792A7 /* chimeran_mountain_wolf.xml */,
				1F8128EC0D033551008792A7 /* cyclops.xml */,
				1F8128ED0D033551008792A7 /* deer.xml */,
				1F8128EE0D033551008792A7 /* draegoni_female.xml */,
				1F8128EF0D033551008792A7 /* draegoni_male.xml */,
				1F8128F00D033551008792A7 /* dwarf_female.xml */,
				1F8128F10D033551008792A7 /* dwarf_male.xml */,
				1F8128F20D033551008792A7 /* elf_female.xml */,
				1F8128F30D033551008792A7 /* elf_male.xml */,
				1F8128F40D033551008792A7 /* feran.xml */,
				1F8128F50D033551008792A7 /* fox.xml */,
				1F8128F60D033551008792A7 /* gargoyle_1.xml */,
				1F8128F70D033551008792A7 /* gargoyle_2.xml */,
				1F8128F80D033551008792A7 /* gargoyle_3.xml */,
				1F8128F90D033551008792A7 /* gnome_female.xml */,
				1F8128FA0D033551008792A7 /* gnome_male.xml */,
				1F8128FB0D033551008792A7 /* goblin_female_1.xml */,
				1F8128FC0D033551008792A7 /* goblin_male_1.xml */,
				1F8128FD0D033551008792A7 /* goblin_male_2.xml */,
				1F8128FE0D033551008792A7 /* horse1.xml */,
				1F8128FF0D033551008792A7 /* horse2.xml */,
				1F8129000D033551008792A7 /* human_female.xml */,
				1F8129010D033551008792A7 /* human_male.xml */,
				1F8129020D033551008792A7 /* imp.xml */,
				1F8129030D033551008792A7 /* leopard.xml */,
				1F8129040D033551008792A7 /* leopard_snow.xml */,
				1F8129050D033551008792A7 /* leprechaun.xml */,
				1F8129060D033551008792A7 /* ogre_male_1.xml */,
				1F8129070D033551008792A7 /* orc_female_1.xml */,
				1F8129080D033551008792A7 /* orc_female_1_armed.xml */,
				1F8129090D033551008792A7 /* orc_male_1.xml */,
				1F81290A0D033551008792A7 /* orc_male_1_armed.xml */,
				1F81290B0D033551008792A7 /* orchan_female.xml */,
				1F81290C0D033551008792A7 /* orchan_male.xml */,
				1F81290D0D033551008792A7 /* panther.xml */,
				1F81290E0D033551008792A7 /* phantom_warrior.xml */,
				1F81290F0D033551008792A7 /* puma.xml */,
				1F8129100D033551008792A7 /* racoon_1.xml */,
				1F8129110D033551008792A7 /* rat.xml */,
				1F8129120D033551008792A7 /* skeleton.xml */,
				1F8129130D033551008792A7 /* skeleton_armed.xml */,
				1F8129140D033551008792A7 /* skunk_1.xml */,
				1F8129150D033551008792A7 /* snake_1.xml */,
				1F8129160D033551008792A7 /* snake_2.xml */,
				1F8129170D033551008792A7 /* snake_3.xml */,
				1F8129180D033551008792A7 /* spider_big1.xml */,
				1F8129190D033551008792A7 /* spider_big2.xml */,
				1F81291A0D033551008792A7 /* spider_big3.xml */,
				1F81291B0D033551008792A7 /* spider_big4.xml */,
				1F81291C0D033551008792A7 /* spider_small1.xml */,
				1F81291D0D033551008792A7 /* spider_small2.xml */,
				1F81291E0D033551008792A7 /* spider_small3.xml */,
				1F81291F0D033551008792A7 /* spider_small4.xml */,
				1F8129200D033551008792A7 /* tiger.xml */,
				1F8129210D033551008792A7 /* tiger_white.xml */,
				1F8129220D033551008792A7 /* troll.xml */,
				1F8129230D033551008792A7 /* unicorn_1.xml */,
				1F8129240D033551008792A7 /* white_rabbit.xml */,
				1F8129250D033551008792A7 /* wolf.xml */,
				1F8129260D033551008792A7 /* wood_sprite.xml */,
				1F8129270D033551008792A7 /* wraith.xml */,
			);
			name = actor_defs;
			path = ../actor_defs;
			sourceTree = SOURCE_ROOT;
		};
		1F8129360D033551008792A7 /* books */ = {
			isa = PBXGroup;
			children = (
				1F8129370D033551008792A7 /* fontdef.c */,
				1F8129380D033551008792A7 /* fontdef.h */,
				1F8129390D033551008792A7 /* fontdef.xml */,
				1F81293A0D033551008792A7 /* parser.c */,
				1F81293B0D033551008792A7 /* parser.h */,
				1F81293C0D033551008792A7 /* symbols.c */,
				1F81293D0D033551008792A7 /* symbols.h */,
				1F81293E0D033551008792A7 /* types.h */,
				1F81293F0D033551008792A7 /* typesetter.c */,
				1F8129400D033551008792A7 /* typesetter.h */,
			);
			name = books;
			path = ../books;
			sourceTree = SOURCE_ROOT;
		};
		1F8129640D033551008792A7 /* docs */ = {
			isa = PBXGroup;
			children = (
				1F8129650D033551008792A7 /* Doxyfile */,
				1F8129660D033551008792A7 /* events.doxy */,
				1F8129670D033551008792A7 /* eye_candy */,
				1F8129690D033551008792A7 /* getstarted.doxy */,
				1F81296A0D033551008792A7 /* groups.doxy */,
				1F81296B0D033551008792A7 /* init.doxy */,
				1F81296C0D033551008792A7 /* loading.doxy */,
				1F81296D0D033551008792A7 /* main.doxy */,
				1F81296E0D033551008792A7 /* misc.doxy */,
				1F81296F0D033551008792A7 /* network.doxy */,
				1F8129700D033551008792A7 /* rendering.doxy */,
				1F8129710D033551008792A7 /* sound.doxy */,
				1F8129720D033551008792A7 /* threads.doxy */,
			);
			name = docs;
			path = ../docs;
			sourceTree = SOURCE_ROOT;
		};
		1F8129670D033551008792A7 /* eye_candy */ = {
			isa = PBXGroup;
			children = (
				1F8129680D033551008792A7 /* eye_candy.html */,
			);
			path = eye_candy;
			sourceTree = "<group>";
		};
		1F81298E0D033551008792A7 /* exceptions */ = {
			isa = PBXGroup;
			children = (
				1F81298F0D033551008792A7 /* extendedexception.cpp */,
				1F8129900D033551008792A7 /* extendedexception.hpp */,
			);
			name = exceptions;
			path = ../exceptions;
			sourceTree = SOURCE_ROOT;
		};
		1F8129920D033551008792A7 /* eye_candy */ = {
			isa = PBXGroup;
			children = (
				1FD61F5D0E2CCB560085FD81 /* effect_staff.cpp */,
				1FD61F5E0E2CCB560085FD81 /* effect_staff.h */,
				1F125FF40D91A4EF009099BE /* effect_glow.cpp */,
				1F125FF50D91A4EF009099BE /* effect_glow.h */,
				1F52AA2A0D6BCC5000CA2E5F /* effect_missile.cpp */,
				1F52AA2B0D6BCC5000CA2E5F /* effect_missile.h */,
				1F8129930D033551008792A7 /* effect_bag.cpp */,
				1F8129940D033551008792A7 /* effect_bag.h */,
				1F8129950D033551008792A7 /* effect_breath.cpp */,
				1F8129960D033551008792A7 /* effect_breath.h */,
				1F8129970D033551008792A7 /* effect_campfire.cpp */,
				1F8129980D033551008792A7 /* effect_campfire.h */,
				1F8129990D033551008792A7 /* effect_candle.cpp */,
				1F81299A0D033551008792A7 /* effect_candle.h */,
				1F81299B0D033551008792A7 /* effect_cloud.cpp */,
				1F81299C0D033551008792A7 /* effect_cloud.h */,
				1F81299D0D033551008792A7 /* effect_firefly.cpp */,
				1F81299E0D033551008792A7 /* effect_firefly.h */,
				1F81299F0D033551008792A7 /* effect_fountain.cpp */,
				1F8129A00D033551008792A7 /* effect_fountain.h */,
				1F8129A10D033551008792A7 /* effect_harvesting.cpp */,
				1F8129A20D033551008792A7 /* effect_harvesting.h */,
				1F8129A30D033551008792A7 /* effect_impact.cpp */,
				1F8129A40D033551008792A7 /* effect_impact.h */,
				1F8129A50D033551008792A7 /* effect_lamp.cpp */,
				1F8129A60D033551008792A7 /* effect_lamp.h */,
				1F8129A70D033551008792A7 /* effect_mines.cpp */,
				1F8129A80D033551008792A7 /* effect_mines.h */,
				1F8129A90D033551008792A7 /* effect_ongoing.cpp */,
				1F8129AA0D033551008792A7 /* effect_ongoing.h */,
				1F8129AB0D033551008792A7 /* effect_selfmagic.cpp */,
				1F8129AC0D033551008792A7 /* effect_selfmagic.h */,
				1F8129AD0D033551008792A7 /* effect_smoke.cpp */,
				1F8129AE0D033551008792A7 /* effect_smoke.h */,
				1F8129AF0D033551008792A7 /* effect_summon.cpp */,
				1F8129B00D033551008792A7 /* effect_summon.h */,
				1F8129B10D033551008792A7 /* effect_sword.cpp */,
				1F8129B20D033551008792A7 /* effect_sword.h */,
				1F8129B30D033551008792A7 /* effect_targetmagic.cpp */,
				1F8129B40D033551008792A7 /* effect_targetmagic.h */,
				1F8129B50D033551008792A7 /* effect_teleporter.cpp */,
				1F8129B60D033551008792A7 /* effect_teleporter.h */,
				1F8129B70D033551008792A7 /* effect_wind.cpp */,
				1F8129B80D033551008792A7 /* effect_wind.h */,
				1F8129B90D033551008792A7 /* eye_candy.cpp */,
				1F8129BA0D033551008792A7 /* eye_candy.h */,
				1F8129BB0D033551008792A7 /* kepler_orbit.cpp */,
				1F8129BC0D033551008792A7 /* kepler_orbit.h */,
				1F8129BD0D033551008792A7 /* math_cache.cpp */,
				1F8129BE0D033551008792A7 /* math_cache.h */,
				1F8129BF0D033551008792A7 /* orbital_mover.cpp */,
				1F8129C00D033551008792A7 /* orbital_mover.h */,
				1F8129C10D033551008792A7 /* textures */,
				1F812A420D033551008792A7 /* types.h */,
			);
			name = eye_candy;
			path = ../eye_candy;
			sourceTree = SOURCE_ROOT;
		};
		1F8129C10D033551008792A7 /* textures */ = {
			isa = PBXGroup;
			children = (
				1F8129C20D033551008792A7 /* 128x128 */,
				1F8129E20D033551008792A7 /* 16x16 */,
				1F812A020D033551008792A7 /* 32x32 */,
				1F812A220D033551008792A7 /* 64x64 */,
			);
			path = textures;
			sourceTree = "<group>";
		};
		1F8129C20D033551008792A7 /* 128x128 */ = {
			isa = PBXGroup;
			children = (
				1F8129C30D033551008792A7 /* crystal1.png */,
				1F8129C40D033551008792A7 /* crystal2.png */,
				1F8129C50D033551008792A7 /* crystal3.png */,
				1F8129C60D033551008792A7 /* flare1.png */,
				1F8129C70D033551008792A7 /* flare2.png */,
				1F8129C80D033551008792A7 /* flare3.png */,
				1F8129C90D033551008792A7 /* inverse1.png */,
				1F8129CA0D033551008792A7 /* inverse2.png */,
				1F8129CB0D033551008792A7 /* inverse3.png */,
				1F8129CC0D033551008792A7 /* inverse4.png */,
				1F8129CD0D033551008792A7 /* leaf_ash.png */,
				1F8129CE0D033551008792A7 /* leaf_maple.png */,
				1F8129CF0D033551008792A7 /* leaf_oak.png */,
				1F8129D00D033551008792A7 /* petal.png */,
				1F8129D10D033551008792A7 /* shimmer1.png */,
				1F8129D20D033551008792A7 /* shimmer2.png */,
				1F8129D30D033551008792A7 /* shimmer3.png */,
				1F8129D40D033551008792A7 /* simple.png */,
				1F8129D50D033551008792A7 /* snowflake.png */,
				1F8129D60D033551008792A7 /* twinflare1.png */,
				1F8129D70D033551008792A7 /* twinflare2.png */,
				1F8129D80D033551008792A7 /* twinflare3.png */,
				1F8129D90D033551008792A7 /* twinflare4.png */,
				1F8129DA0D033551008792A7 /* twinflare5.png */,
				1F8129DB0D033551008792A7 /* void1.png */,
				1F8129DC0D033551008792A7 /* void2.png */,
				1F8129DD0D033551008792A7 /* void3.png */,
				1F8129DE0D033551008792A7 /* water1.png */,
				1F8129DF0D033551008792A7 /* water2.png */,
				1F8129E00D033551008792A7 /* water3.png */,
				1F8129E10D033551008792A7 /* water4.png */,
			);
			path = 128x128;
			sourceTree = "<group>";
		};
		1F8129E20D033551008792A7 /* 16x16 */ = {
			isa = PBXGroup;
			children = (
				1F8129E30D033551008792A7 /* crystal1.png */,
				1F8129E40D033551008792A7 /* crystal2.png */,
				1F8129E50D033551008792A7 /* crystal3.png */,
				1F8129E60D033551008792A7 /* flare1.png */,
				1F8129E70D033551008792A7 /* flare2.png */,
				1F8129E80D033551008792A7 /* flare3.png */,
				1F8129E90D033551008792A7 /* inverse1.png */,
				1F8129EA0D033551008792A7 /* inverse2.png */,
				1F8129EB0D033551008792A7 /* inverse3.png */,
				1F8129EC0D033551008792A7 /* inverse4.png */,
				1F8129ED0D033551008792A7 /* leaf_ash.png */,
				1F8129EE0D033551008792A7 /* leaf_maple.png */,
				1F8129EF0D033551008792A7 /* leaf_oak.png */,
				1F8129F00D033551008792A7 /* petal.png */,
				1F8129F10D033551008792A7 /* shimmer1.png */,
				1F8129F20D033551008792A7 /* shimmer2.png */,
				1F8129F30D033551008792A7 /* shimmer3.png */,
				1F8129F40D033551008792A7 /* simple.png */,
				1F8129F50D033551008792A7 /* snowflake.png */,
				1F8129F60D033551008792A7 /* twinflare1.png */,
				1F8129F70D033551008792A7 /* twinflare2.png */,
				1F8129F80D033551008792A7 /* twinflare3.png */,
				1F8129F90D033551008792A7 /* twinflare4.png */,
				1F8129FA0D033551008792A7 /* twinflare5.png */,
				1F8129FB0D033551008792A7 /* void1.png */,
				1F8129FC0D033551008792A7 /* void2.png */,
				1F8129FD0D033551008792A7 /* void3.png */,
				1F8129FE0D033551008792A7 /* water1.png */,
				1F8129FF0D033551008792A7 /* water2.png */,
				1F812A000D033551008792A7 /* water3.png */,
				1F812A010D033551008792A7 /* water4.png */,
			);
			path = 16x16;
			sourceTree = "<group>";
		};
		1F812A020D033551008792A7 /* 32x32 */ = {
			isa = PBXGroup;
			children = (
				1F812A030D033551008792A7 /* crystal1.png */,
				1F812A040D033551008792A7 /* crystal2.png */,
				1F812A050D033551008792A7 /* crystal3.png */,
				1F812A060D033551008792A7 /* flare1.png */,
				1F812A070D033551008792A7 /* flare2.png */,
				1F812A080D033551008792A7 /* flare3.png */,
				1F812A090D033551008792A7 /* inverse1.png */,
				1F812A0A0D033551008792A7 /* inverse2.png */,
				1F812A0B0D033551008792A7 /* inverse3.png */,
				1F812A0C0D033551008792A7 /* inverse4.png */,
				1F812A0D0D033551008792A7 /* leaf_ash.png */,
				1F812A0E0D033551008792A7 /* leaf_maple.png */,
				1F812A0F0D033551008792A7 /* leaf_oak.png */,
				1F812A100D033551008792A7 /* petal.png */,
				1F812A110D033551008792A7 /* shimmer1.png */,
				1F812A120D033551008792A7 /* shimmer2.png */,
				1F812A130D033551008792A7 /* shimmer3.png */,
				1F812A140D033551008792A7 /* simple.png */,
				1F812A150D033551008792A7 /* snowflake.png */,
				1F812A160D033551008792A7 /* twinflare1.png */,
				1F812A170D033551008792A7 /* twinflare2.png */,
				1F812A180D033551008792A7 /* twinflare3.png */,
				1F812A190D033551008792A7 /* twinflare4.png */,
				1F812A1A0D033551008792A7 /* twinflare5.png */,
				1F812A1B0D033551008792A7 /* void1.png */,
				1F812A1C0D033551008792A7 /* void2.png */,
				1F812A1D0D033551008792A7 /* void3.png */,
				1F812A1E0D033551008792A7 /* water1.png */,
				1F812A1F0D033551008792A7 /* water2.png */,
				1F812A200D033551008792A7 /* water3.png */,
				1F812A210D033551008792A7 /* water4.png */,
			);
			path = 32x32;
			sourceTree = "<group>";
		};
		1F812A220D033551008792A7 /* 64x64 */ = {
			isa = PBXGroup;
			children = (
				1F812A230D033551008792A7 /* crystal1.png */,
				1F812A240D033551008792A7 /* crystal2.png */,
				1F812A250D033551008792A7 /* crystal3.png */,
				1F812A260D033551008792A7 /* flare1.png */,
				1F812A270D033551008792A7 /* flare2.png */,
				1F812A280D033551008792A7 /* flare3.png */,
				1F812A290D033551008792A7 /* inverse1.png */,
				1F812A2A0D033551008792A7 /* inverse2.png */,
				1F812A2B0D033551008792A7 /* inverse3.png */,
				1F812A2C0D033551008792A7 /* inverse4.png */,
				1F812A2D0D033551008792A7 /* leaf_ash.png */,
				1F812A2E0D033551008792A7 /* leaf_maple.png */,
				1F812A2F0D033551008792A7 /* leaf_oak.png */,
				1F812A300D033551008792A7 /* petal.png */,
				1F812A310D033551008792A7 /* shimmer1.png */,
				1F812A320D033551008792A7 /* shimmer2.png */,
				1F812A330D033551008792A7 /* shimmer3.png */,
				1F812A340D033551008792A7 /* simple.png */,
				1F812A350D033551008792A7 /* snowflake.png */,
				1F812A360D033551008792A7 /* twinflare1.png */,
				1F812A370D033551008792A7 /* twinflare2.png */,
				1F812A380D033551008792A7 /* twinflare3.png */,
				1F812A390D033551008792A7 /* twinflare4.png */,
				1F812A3A0D033551008792A7 /* twinflare5.png */,
				1F812A3B0D033551008792A7 /* void1.png */,
				1F812A3C0D033551008792A7 /* void2.png */,
				1F812A3D0D033551008792A7 /* void3.png */,
				1F812A3E0D033551008792A7 /* water1.png */,
				1F812A3F0D033551008792A7 /* water2.png */,
				1F812A400D033551008792A7 /* water3.png */,
				1F812A410D033551008792A7 /* water4.png */,
			);
			path = 64x64;
			sourceTree = "<group>";
		};
		1F812A5D0D033551008792A7 /* io */ = {
			isa = PBXGroup;
			children = (
				1FB7E44C14356236002C4FEA /* fileutil.c */,
				1FB7E44D14356236002C4FEA /* fileutil.h */,
				E1DE78541330EE52005E7747 /* cal3d_io_wrapper.cpp */,
				E1DE78551330EE52005E7747 /* cal3d_io_wrapper.h */,
				E1DE78561330EE52005E7747 /* crypt.h */,
				E1DE78571330EE52005E7747 /* elfilewrapper.c */,
				E1DE78581330EE52005E7747 /* ioapi.c */,
				E1DE78591330EE52005E7747 /* ioapi.h */,
				E1DE785A1330EE52005E7747 /* unzip.c */,
				E1DE785B1330EE52005E7747 /* unzip.h */,
				E1DE785C1330EE52005E7747 /* zip.c */,
				E1DE785D1330EE52005E7747 /* zip.h */,
				E1DE785E1330EE52005E7747 /* ziputil.c */,
				E1DE785F1330EE52005E7747 /* ziputil.h */,
				1F608B650FA5CAF200FFD55C /* half.c */,
				1F608B660FA5CAF200FFD55C /* half.h */,
				1F608B670FA5CAF200FFD55C /* normal.c */,
				1F608B680FA5CAF200FFD55C /* normal.h */,
				1F812A5F0D033551008792A7 /* e3d_io.c */,
				1F812A600D033551008792A7 /* e3d_io.h */,
				1F812A610D033551008792A7 /* elc_io.c */,
				1F812A620D033551008792A7 /* elc_io.h */,
				1F812A670D033551008792A7 /* elfilewrapper.h */,
				1F812A680D033551008792A7 /* elpathwrapper.c */,
				1F812A690D033551008792A7 /* elpathwrapper.h */,
				1F812A6A0D033551008792A7 /* map_io.c */,
				1F812A6B0D033551008792A7 /* map_io.h */,
				1F812A6D0D033551008792A7 /* xmlcallbacks.c */,
				1F812A6E0D033551008792A7 /* xmlcallbacks.h */,
			);
			name = io;
			path = ../io;
			sourceTree = SOURCE_ROOT;
		};
		1F812A7A0D033551008792A7 /* languages */ = {
			isa = PBXGroup;
			children = (
				1F812A7B0D033551008792A7 /* README */,
				1F812A7C0D033551008792A7 /* de */,
				1F812A860D033551008792A7 /* en */,
				1F812AB00D033551008792A7 /* fr */,
				1F812ACB0D033551008792A7 /* langsel.xml */,
				1F812ACC0D033551008792A7 /* po */,
				1F812ADF0D033551008792A7 /* si */,
			);
			name = languages;
			path = ../languages;
			sourceTree = SOURCE_ROOT;
		};
		1F812A7C0D033551008792A7 /* de */ = {
			isa = PBXGroup;
			children = (
				1F812A7D0D033551008792A7 /* Encyclopedia */,
				1F812A7F0D033551008792A7 /* strings */,
			);
			path = de;
			sourceTree = "<group>";
		};
		1F812A7D0D033551008792A7 /* Encyclopedia */ = {
			isa = PBXGroup;
			children = (
				1F812A7E0D033551008792A7 /* Attributes.xml */,
			);
			path = Encyclopedia;
			sourceTree = "<group>";
		};
		1F812A7F0D033551008792A7 /* strings */ = {
			isa = PBXGroup;
			children = (
				1F812A800D033551008792A7 /* console.xml */,
				1F812A810D033551008792A7 /* errors.xml */,
				1F812A820D033551008792A7 /* help.xml */,
				1F812A830D033551008792A7 /* options.xml */,
				1F812A840D033551008792A7 /* spells.xml */,
				1F812A850D033551008792A7 /* stats.xml */,
			);
			path = strings;
			sourceTree = "<group>";
		};
		1F812A860D033551008792A7 /* en */ = {
			isa = PBXGroup;
			children = (
				1F812A870D033551008792A7 /* Encyclopedia */,
				1F812A9D0D033551008792A7 /* books */,
				1F812AA50D033551008792A7 /* knowledge.lst */,
				1F812AA60D033551008792A7 /* rules.xml */,
				1F812AA70D033551008792A7 /* strings */,
			);
			path = en;
			sourceTree = "<group>";
		};
		1F812A870D033551008792A7 /* Encyclopedia */ = {
			isa = PBXGroup;
			children = (
				1F812A880D033551008792A7 /* Alchemy.xml */,
				1F812A890D033551008792A7 /* Attributes.xml */,
				1F812A8A0D033551008792A7 /* Books.xml */,
				1F812A8B0D033551008792A7 /* Clothes.xml */,
				1F812A8C0D033551008792A7 /* General.xml */,
				1F812A8D0D033551008792A7 /* Gods.xml */,
				1F812A8E0D033551008792A7 /* Harvesting.xml */,
				1F812A8F0D033551008792A7 /* Help.xml */,
				1F812A900D033551008792A7 /* Interface.xml */,
				1F812A910D033551008792A7 /* Jewelry.xml */,
				1F812A920D033551008792A7 /* Magic.xml */,
				1F812A930D033551008792A7 /* Monsters.xml */,
				1F812A940D033551008792A7 /* Perks.xml */,
				1F812A950D033551008792A7 /* Potions.xml */,
				1F812A960D033551008792A7 /* Skills.xml */,
				1F812A970D033551008792A7 /* Weapons.xml */,
				1F812A980D033551008792A7 /* images */,
				1F812A9C0D033551008792A7 /* index.xml */,
			);
			path = Encyclopedia;
			sourceTree = "<group>";
		};
		1F812A980D033551008792A7 /* images */ = {
			isa = PBXGroup;
			children = (
				1F812A990D033551008792A7 /* monsters1.bmp */,
				1F812A9A0D033551008792A7 /* monsters2.bmp */,
				1F812A9B0D033551008792A7 /* monsters3.bmp */,
			);
			path = images;
			sourceTree = "<group>";
		};
		1F812A9D0D033551008792A7 /* books */ = {
			isa = PBXGroup;
			children = (
				1F812A9E0D033551008792A7 /* races */,
			);
			path = books;
			sourceTree = "<group>";
		};
		1F812A9E0D033551008792A7 /* races */ = {
			isa = PBXGroup;
			children = (
				1F812A9F0D033551008792A7 /* draegoni.xml */,
				1F812AA00D033551008792A7 /* dwarf.xml */,
				1F812AA10D033551008792A7 /* elf.xml */,
				1F812AA20D033551008792A7 /* gnome.xml */,
				1F812AA30D033551008792A7 /* human.xml */,
				1F812AA40D033551008792A7 /* orchan.xml */,
			);
			path = races;
			sourceTree = "<group>";
		};
		1F812AA70D033551008792A7 /* strings */ = {
			isa = PBXGroup;
			children = (
				1F812AA80D033551008792A7 /* channels.xml */,
				1F812AA90D033551008792A7 /* console.xml */,
				1F812AAA0D033551008792A7 /* errors.xml */,
				1F812AAB0D033551008792A7 /* help.xml */,
				1F812AAC0D033551008792A7 /* options.xml */,
				1F812AAD0D033551008792A7 /* spells.xml */,
				1F812AAE0D033551008792A7 /* stats.xml */,
				1F812AAF0D033551008792A7 /* titles.xml */,
			);
			path = strings;
			sourceTree = "<group>";
		};
		1F812AB00D033551008792A7 /* fr */ = {
			isa = PBXGroup;
			children = (
				1F812AB10D033551008792A7 /* Encyclopedia */,
				1F812AC50D033551008792A7 /* knowledge.lst */,
				1F812AC60D033551008792A7 /* rules.xml */,
				1F812AC70D033551008792A7 /* strings */,
			);
			path = fr;
			sourceTree = "<group>";
		};
		1F812AB10D033551008792A7 /* Encyclopedia */ = {
			isa = PBXGroup;
			children = (
				1F812AB20D033551008792A7 /* Alchemy.xml */,
				1F812AB30D033551008792A7 /* Attributes.xml */,
				1F812AB40D033551008792A7 /* Books.xml */,
				1F812AB50D033551008792A7 /* Clothes.xml */,
				1F812AB60D033551008792A7 /* General.xml */,
				1F812AB70D033551008792A7 /* Gods.xml */,
				1F812AB80D033551008792A7 /* Harvesting.xml */,
				1F812AB90D033551008792A7 /* Help.xml */,
				1F812ABA0D033551008792A7 /* Jewelry.xml */,
				1F812ABB0D033551008792A7 /* Magic.xml */,
				1F812ABC0D033551008792A7 /* Monsters.xml */,
				1F812ABD0D033551008792A7 /* Perks.xml */,
				1F812ABE0D033551008792A7 /* Potions.xml */,
				1F812ABF0D033551008792A7 /* Weapons.xml */,
				1F812AC00D033551008792A7 /* images */,
				1F812AC40D033551008792A7 /* index.xml */,
			);
			path = Encyclopedia;
			sourceTree = "<group>";
		};
		1F812AC00D033551008792A7 /* images */ = {
			isa = PBXGroup;
			children = (
				1F812AC10D033551008792A7 /* monsters1.bmp */,
				1F812AC20D033551008792A7 /* monsters2.bmp */,
				1F812AC30D033551008792A7 /* monsters3.bmp */,
			);
			path = images;
			sourceTree = "<group>";
		};
		1F812AC70D033551008792A7 /* strings */ = {
			isa = PBXGroup;
			children = (
				1F812AC80D033551008792A7 /* help.xml */,
				1F812AC90D033551008792A7 /* stats.xml */,
				1F812ACA0D033551008792A7 /* titles.xml */,
			);
			path = strings;
			sourceTree = "<group>";
		};
		1F812ACC0D033551008792A7 /* po */ = {
			isa = PBXGroup;
			children = (
				1F812ACD0D033551008792A7 /* Encyclopedia */,
				1F812ADE0D033551008792A7 /* rules.xml */,
			);
			path = po;
			sourceTree = "<group>";
		};
		1F812ACD0D033551008792A7 /* Encyclopedia */ = {
			isa = PBXGroup;
			children = (
				1F812ACE0D033551008792A7 /* Alchemy.xml */,
				1F812ACF0D033551008792A7 /* Attributes.xml */,
				1F812AD00D033551008792A7 /* Books.xml */,
				1F812AD10D033551008792A7 /* Clothes.xml */,
				1F812AD20D033551008792A7 /* General.xml */,
				1F812AD30D033551008792A7 /* Gods.xml */,
				1F812AD40D033551008792A7 /* Harvesting.xml */,
				1F812AD50D033551008792A7 /* Jewelry.xml */,
				1F812AD60D033551008792A7 /* Magic.xml */,
				1F812AD70D033551008792A7 /* Monsters.xml */,
				1F812AD80D033551008792A7 /* Perks.xml */,
				1F812AD90D033551008792A7 /* Potions.xml */,
				1F812ADA0D033551008792A7 /* Weapons.xml */,
				1F812ADB0D033551008792A7 /* help.xml */,
				1F812ADC0D033551008792A7 /* index.xml */,
				1F812ADD0D033551008792A7 /* skills.xml */,
			);
			path = Encyclopedia;
			sourceTree = "<group>";
		};
		1F812ADF0D033551008792A7 /* si */ = {
			isa = PBXGroup;
			children = (
				1F812AE00D033551008792A7 /* Encyclopedia */,
			);
			path = si;
			sourceTree = "<group>";
		};
		1F812AE00D033551008792A7 /* Encyclopedia */ = {
			isa = PBXGroup;
			children = (
				1F812AE10D033551008792A7 /* Alchemy.xml */,
				1F812AE20D033551008792A7 /* Attributes.xml */,
				1F812AE30D033551008792A7 /* Books.xml */,
				1F812AE40D033551008792A7 /* Clothes.xml */,
				1F812AE50D033551008792A7 /* General.xml */,
				1F812AE60D033551008792A7 /* Gods.xml */,
				1F812AE70D033551008792A7 /* Harvesting.xml */,
				1F812AE80D033551008792A7 /* Help.xml */,
				1F812AE90D033551008792A7 /* Interface.xml */,
				1F812AEA0D033551008792A7 /* Jewelry.xml */,
				1F812AEB0D033551008792A7 /* Jewlery.xml */,
				1F812AEC0D033551008792A7 /* Magic.xml */,
				1F812AED0D033551008792A7 /* Monsters.xml */,
				1F812AEE0D033551008792A7 /* Perks.xml */,
				1F812AEF0D033551008792A7 /* Potions.xml */,
				1F812AF00D033551008792A7 /* Weapons.xml */,
				1F812AF10D033551008792A7 /* images */,
				1F812AF50D033551008792A7 /* index.xml */,
				1F812AF60D033551008792A7 /* skills.xml */,
			);
			path = Encyclopedia;
			sourceTree = "<group>";
		};
		1F812AF10D033551008792A7 /* images */ = {
			isa = PBXGroup;
			children = (
				1F812AF20D033551008792A7 /* monsters1.bmp */,
				1F812AF30D033551008792A7 /* monsters2.bmp */,
				1F812AF40D033551008792A7 /* monsters3.bmp */,
			);
			path = images;
			sourceTree = "<group>";
		};
		1F812B280D033551008792A7 /* pawn */ = {
			isa = PBXGroup;
			children = (
				1F812B290D033551008792A7 /* amx.c */,
				1F812B2A0D033551008792A7 /* amx.h */,
				1F812B2B0D033551008792A7 /* amxaux.c */,
				1F812B2C0D033551008792A7 /* amxaux.h */,
				1F812B2D0D033551008792A7 /* amxcons.c */,
				1F812B2E0D033551008792A7 /* amxcons.h */,
				1F812B2F0D033551008792A7 /* amxel.c */,
				1F812B300D033551008792A7 /* amxel.h */,
				1F812B310D033551008792A7 /* amxfloat.c */,
				1F812B320D033551008792A7 /* amxfloat.h */,
				1F812B330D033551008792A7 /* amxstring.c */,
				1F812B340D033551008792A7 /* amxstring.h */,
				1F812B350D033551008792A7 /* elpawn.c */,
				1F812B360D033551008792A7 /* elpawn.h */,
				1F812B370D033551008792A7 /* osdefs.h */,
				1F812B380D033551008792A7 /* sclinux.h */,
			);
			name = pawn;
			path = ../pawn;
			sourceTree = SOURCE_ROOT;
		};
		1F812B390D033551008792A7 /* pawn_scripts */ = {
			isa = PBXGroup;
			children = (
				1F812B3A0D033551008792A7 /* client_serv.inc */,
				1F812B3B0D033551008792A7 /* console.inc */,
				1F812B3C0D033551008792A7 /* default.inc */,
				1F812B3D0D033551008792A7 /* el.inc */,
				1F812B3E0D033551008792A7 /* float.inc */,
				1F812B3F0D033551008792A7 /* maps.p */,
				1F812B400D033551008792A7 /* pawn_test.p */,
				1F812B410D033551008792A7 /* string.inc */,
			);
			name = pawn_scripts;
			path = ../pawn_scripts;
			sourceTree = SOURCE_ROOT;
		};
		1F812B590D033551008792A7 /* shader */ = {
			isa = PBXGroup;
			children = (
				1F812B5A0D033551008792A7 /* data */,
				1F812B5E0D033551008792A7 /* noise.c */,
				1F812B5F0D033551008792A7 /* noise.h */,
				1F812B600D033551008792A7 /* shader.c */,
				1F812B610D033551008792A7 /* shader.h */,
			);
			name = shader;
			path = ../shader;
			sourceTree = SOURCE_ROOT;
		};
		1F812B5A0D033551008792A7 /* data */ = {
			isa = PBXGroup;
			children = (
				1F812B5B0D033551008792A7 /* shader */,
			);
			path = data;
			sourceTree = "<group>";
		};
		1F812B5B0D033551008792A7 /* shader */ = {
			isa = PBXGroup;
			children = (
				1F812B5C0D033551008792A7 /* reflectiv_water_fs.glsl */,
				1F812B5D0D033551008792A7 /* water_fs.glsl */,
			);
			path = shader;
			sourceTree = "<group>";
		};
		1F812B780D033551008792A7 /* templates */ = {
			isa = PBXGroup;
			children = (
				1F812B790D033551008792A7 /* el_shared_ptr.hpp */,
			);
			name = templates;
			path = ../templates;
			sourceTree = SOURCE_ROOT;
		};
		1F812B900D033551008792A7 /* xml */ = {
			isa = PBXGroup;
			children = (
				1F812B910D033551008792A7 /* xmlhelper.cpp */,
				1F812B920D033551008792A7 /* xmlhelper.hpp */,
			);
			name = xml;
			path = ../xml;
			sourceTree = SOURCE_ROOT;
		};
		1FB7E40F143560DE002C4FEA /* engine */ = {
			isa = PBXGroup;
			children = (
				1FB7E410143560DE002C4FEA /* hardwarebuffer.cpp */,
				1FB7E411143560DE002C4FEA /* hardwarebuffer.hpp */,
				1FB7E412143560DE002C4FEA /* logging.cpp */,
				1FB7E413143560DE002C4FEA /* logging.hpp */,
			);
			name = engine;
			path = ../engine;
			sourceTree = "<group>";
		};
		1FB7E416143560EA002C4FEA /* xz */ = {
			isa = PBXGroup;
			children = (
				1FB7E417143560EA002C4FEA /* 7zCrc.c */,
				1FB7E418143560EA002C4FEA /* 7zCrc.h */,
				1FB7E419143560EA002C4FEA /* 7zCrcOpt.c */,
				1FB7E41A143560EA002C4FEA /* Alloc.c */,
				1FB7E41B143560EA002C4FEA /* Alloc.h */,
				1FB7E41C143560EA002C4FEA /* Bra.c */,
				1FB7E41D143560EA002C4FEA /* Bra.h */,
				1FB7E41E143560EA002C4FEA /* Bra86.c */,
				1FB7E41F143560EA002C4FEA /* BraIA64.c */,
				1FB7E420143560EA002C4FEA /* CpuArch.c */,
				1FB7E421143560EA002C4FEA /* CpuArch.h */,
				1FB7E422143560EA002C4FEA /* Delta.c */,
				1FB7E423143560EA002C4FEA /* Delta.h */,
				1FB7E424143560EA002C4FEA /* LzFind.c */,
				1FB7E425143560EA002C4FEA /* LzFind.h */,
				1FB7E426143560EA002C4FEA /* LzHash.h */,
				1FB7E427143560EA002C4FEA /* Lzma2Dec.c */,
				1FB7E428143560EA002C4FEA /* Lzma2Dec.h */,
				1FB7E429143560EA002C4FEA /* Lzma2Enc.c */,
				1FB7E42A143560EA002C4FEA /* Lzma2Enc.h */,
				1FB7E42B143560EA002C4FEA /* LzmaDec.c */,
				1FB7E42C143560EA002C4FEA /* LzmaDec.h */,
				1FB7E42D143560EA002C4FEA /* LzmaEnc.c */,
				1FB7E42E143560EA002C4FEA /* LzmaEnc.h */,
				1FB7E42F143560EA002C4FEA /* RotateDefs.h */,
				1FB7E430143560EA002C4FEA /* Sha256.c */,
				1FB7E431143560EA002C4FEA /* Sha256.h */,
				1FB7E432143560EA002C4FEA /* Types.h */,
				1FB7E433143560EA002C4FEA /* Xz.c */,
				1FB7E434143560EA002C4FEA /* Xz.h */,
				1FB7E435143560EA002C4FEA /* XzCrc64.c */,
				1FB7E436143560EA002C4FEA /* XzCrc64.h */,
				1FB7E437143560EA002C4FEA /* XzDec.c */,
				1FB7E438143560EA002C4FEA /* XzEnc.c */,
				1FB7E439143560EA002C4FEA /* XzEnc.h */,
			);
			name = xz;
			path = ../xz;
			sourceTree = "<group>";
		};
		29B97314FDCFA39411CA2CEA /* EternalLands */ = {
			isa = PBXGroup;
			children = (
				1F8128D90D033520008792A7 /* elc */,
				080E96DDFE201D6D7F000001 /* Classes */,
				29B97315FDCFA39411CA2CEA /* Other Sources */,
				29B97317FDCFA39411CA2CEA /* Resources */,
				29B97323FDCFA39411CA2CEA /* Frameworks */,
				19C28FACFE9D520D11CA2CBB /* Products */,
			);
			name = EternalLands;
			sourceTree = "<group>";
		};
		29B97315FDCFA39411CA2CEA /* Other Sources */ = {
			isa = PBXGroup;
			children = (
				32CA4F630368D1EE00C91783 /* EternalLands_Prefix.pch */,
			);
			name = "Other Sources";
			sourceTree = "<group>";
		};
		29B97317FDCFA39411CA2CEA /* Resources */ = {
			isa = PBXGroup;
			children = (
				8D1107310486CEB800E47090 /* Info.plist */,
				089C165CFE840E0CC02AAC07 /* InfoPlist.strings */,
			);
			name = Resources;
			sourceTree = "<group>";
		};
		29B97323FDCFA39411CA2CEA /* Frameworks */ = {
			isa = PBXGroup;
			children = (
				1058C7A0FEA54F0111CA2CBB /* Linked Frameworks */,
				1058C7A2FEA54F0111CA2CBB /* Other Frameworks */,
			);
			name = Frameworks;
			sourceTree = "<group>";
		};
/* End PBXGroup section */

/* Begin PBXNativeTarget section */
		8D1107260486CEB800E47090 /* EternalLands */ = {
			isa = PBXNativeTarget;
			buildConfigurationList = C01FCF4A08A954540054247B /* Build configuration list for PBXNativeTarget "EternalLands" */;
			buildPhases = (
				8D11072C0486CEB800E47090 /* Sources */,
				8D11072E0486CEB800E47090 /* Frameworks */,
				002F39FD09D0883400EBEB88 /* Copy Frameworks into .app bundle */,
				1F812E7A0D03A896008792A7 /* CopyFiles */,
			);
			buildRules = (
			);
			dependencies = (
			);
			name = EternalLands;
			productInstallPath = "$(HOME)/Applications";
			productName = EternalLands;
			productReference = 8D1107320486CEB800E47090 /* EternalLands.app */;
			productType = "com.apple.product-type.application";
		};
/* End PBXNativeTarget section */

/* Begin PBXProject section */
		29B97313FDCFA39411CA2CEA /* Project object */ = {
			isa = PBXProject;
			attributes = {
				ORGANIZATIONNAME = 0ctane.net;
			};
			buildConfigurationList = C01FCF4E08A954540054247B /* Build configuration list for PBXProject "EternalLands" */;
			compatibilityVersion = "Xcode 3.0";
			hasScannedForEncodings = 1;
			knownRegions = (
				English,
				Japanese,
				French,
				German,
			);
			mainGroup = 29B97314FDCFA39411CA2CEA /* EternalLands */;
			projectDirPath = "";
			projectRoot = ..;
			targets = (
				8D1107260486CEB800E47090 /* EternalLands */,
			);
		};
/* End PBXProject section */

/* Begin PBXSourcesBuildPhase section */
		8D11072C0486CEB800E47090 /* Sources */ = {
			isa = PBXSourcesBuildPhase;
			buildActionMask = 2147483647;
			files = (
				1F94C1AC0CFE5B4D00E88CB7 /* SDLmain.m in Sources */,
				1F812B930D033551008792A7 /* 2d_objects.c in Sources */,
				1F812B940D033551008792A7 /* 3d_objects.c in Sources */,
				1F812BDE0D033551008792A7 /* actor_scripts.c in Sources */,
				1F812BDF0D033551008792A7 /* actors.c in Sources */,
				1F812BE00D033551008792A7 /* alphamap.c in Sources */,
				1F812BE10D033551008792A7 /* asc.c in Sources */,
				1F812BE20D033551008792A7 /* astrology.c in Sources */,
				1F812BE30D033551008792A7 /* bags.c in Sources */,
				1F812BE40D033551008792A7 /* bbox_tree.c in Sources */,
				1F812BE50D033551008792A7 /* fontdef.c in Sources */,
				1F812BE70D033551008792A7 /* parser.c in Sources */,
				1F812BE80D033551008792A7 /* symbols.c in Sources */,
				1F812BE90D033551008792A7 /* typesetter.c in Sources */,
				1F812BEA0D033551008792A7 /* books.c in Sources */,
				1F812BEB0D033551008792A7 /* buddy.c in Sources */,
				1F812BEC0D033551008792A7 /* cache.c in Sources */,
				1F812BED0D033551008792A7 /* cal.c in Sources */,
				1F812BEE0D033551008792A7 /* cal3d_wrapper.cpp in Sources */,
				1F812BF00D033551008792A7 /* chat.c in Sources */,
				1F812BF10D033551008792A7 /* cluster.c in Sources */,
				1F812BF20D033551008792A7 /* colors.c in Sources */,
				1F812BF40D033551008792A7 /* console.c in Sources */,
				1F812BF50D033551008792A7 /* consolewin.c in Sources */,
				1F812BF60D033551008792A7 /* counters.c in Sources */,
				1F812BF70D033551008792A7 /* cursors.c in Sources */,
				1F812BFC0D033551008792A7 /* dialogues.c in Sources */,
				1F812C0A0D033551008792A7 /* draw_scene.c in Sources */,
				1F812C130D033551008792A7 /* elconfig.c in Sources */,
				1F812C140D033551008792A7 /* elmemory.c in Sources */,
				1F812C150D033551008792A7 /* elwindows.c in Sources */,
				1F812C160D033551008792A7 /* encyclopedia.c in Sources */,
				1F812C170D033551008792A7 /* errors.c in Sources */,
				1F812C1A0D033551008792A7 /* events.c in Sources */,
				1F812C1B0D033551008792A7 /* extendedexception.cpp in Sources */,
				1F812C1D0D033551008792A7 /* effect_bag.cpp in Sources */,
				1F812C1E0D033551008792A7 /* effect_breath.cpp in Sources */,
				1F812C1F0D033551008792A7 /* effect_campfire.cpp in Sources */,
				1F812C200D033551008792A7 /* effect_candle.cpp in Sources */,
				1F812C210D033551008792A7 /* effect_cloud.cpp in Sources */,
				1F812C220D033551008792A7 /* effect_firefly.cpp in Sources */,
				1F812C230D033551008792A7 /* effect_fountain.cpp in Sources */,
				1F812C240D033551008792A7 /* effect_harvesting.cpp in Sources */,
				1F812C250D033551008792A7 /* effect_impact.cpp in Sources */,
				1F812C260D033551008792A7 /* effect_lamp.cpp in Sources */,
				1F812C270D033551008792A7 /* effect_mines.cpp in Sources */,
				1F812C280D033551008792A7 /* effect_ongoing.cpp in Sources */,
				1F812C290D033551008792A7 /* effect_selfmagic.cpp in Sources */,
				1F812C2A0D033551008792A7 /* effect_smoke.cpp in Sources */,
				1F812C2B0D033551008792A7 /* effect_summon.cpp in Sources */,
				1F812C2C0D033551008792A7 /* effect_sword.cpp in Sources */,
				1F812C2D0D033551008792A7 /* effect_targetmagic.cpp in Sources */,
				1F812C2E0D033551008792A7 /* effect_teleporter.cpp in Sources */,
				1F812C2F0D033551008792A7 /* effect_wind.cpp in Sources */,
				1F812C300D033551008792A7 /* eye_candy.cpp in Sources */,
				1F812C310D033551008792A7 /* kepler_orbit.cpp in Sources */,
				1F812C320D033551008792A7 /* math_cache.cpp in Sources */,
				1F812C330D033551008792A7 /* orbital_mover.cpp in Sources */,
				1F812CB00D033551008792A7 /* eye_candy_wrapper.cpp in Sources */,
				1F812CB10D033551008792A7 /* filter.c in Sources */,
				1F812CB20D033551008792A7 /* font.c in Sources */,
				1F812CB30D033551008792A7 /* framebuffer.c in Sources */,
				1F812CB40D033551008792A7 /* frustum.c in Sources */,
				1F812CB50D033551008792A7 /* gamewin.c in Sources */,
				1F812CB60D033551008792A7 /* gl_init.c in Sources */,
				1F812CB70D033551008792A7 /* help.c in Sources */,
				1F812CB80D033551008792A7 /* highlight.c in Sources */,
				1F812CB90D033551008792A7 /* hud.c in Sources */,
				1F812CBA0D033551008792A7 /* ignore.c in Sources */,
				1F812CBB0D033551008792A7 /* init.c in Sources */,
				1F812CBC0D033551008792A7 /* interface.c in Sources */,
				1F812CBD0D033551008792A7 /* e3d_io.c in Sources */,
				1F812CBE0D033551008792A7 /* elc_io.c in Sources */,
				1F812CC10D033551008792A7 /* elpathwrapper.c in Sources */,
				1F812CC20D033551008792A7 /* map_io.c in Sources */,
				1F812CC30D033551008792A7 /* xmlcallbacks.c in Sources */,
				1F812CC50D033551008792A7 /* items.c in Sources */,
				1F812CC70D033551008792A7 /* keys.c in Sources */,
				1F812CC80D033551008792A7 /* knowledge.c in Sources */,
				1F812CC90D033551008792A7 /* langselwin.c in Sources */,
				1F812D340D033551008792A7 /* lights.c in Sources */,
				1F812D350D033551008792A7 /* list.c in Sources */,
				1F812D360D033551008792A7 /* load_gl_extensions.c in Sources */,
				1F812D370D033551008792A7 /* loading_win.c in Sources */,
				1F812D380D033551008792A7 /* loginwin.c in Sources */,
				1F812D390D033551008792A7 /* main.c in Sources */,
				1F812D400D033551008792A7 /* manufacture.c in Sources */,
				1F812D410D033551008792A7 /* map.c in Sources */,
				1F812D430D033551008792A7 /* mapwin.c in Sources */,
				1F812D450D033551008792A7 /* md5.c in Sources */,
				1F812D460D033551008792A7 /* mines.c in Sources */,
				1F812D470D033551008792A7 /* minimap.c in Sources */,
				1F812D480D033551008792A7 /* misc.c in Sources */,
				1F812D4A0D033551008792A7 /* new_actors.c in Sources */,
				1F812D4B0D033551008792A7 /* new_character.c in Sources */,
				1F812D4C0D033551008792A7 /* notepad.c in Sources */,
				1F812D4D0D033551008792A7 /* openingwin.c in Sources */,
				1F812D4E0D033551008792A7 /* particles.c in Sources */,
				1F812D4F0D033551008792A7 /* paste.c in Sources */,
				1F812D500D033551008792A7 /* pathfinder.c in Sources */,
				1F812D510D033551008792A7 /* amx.c in Sources */,
				1F812D520D033551008792A7 /* amxaux.c in Sources */,
				1F812D530D033551008792A7 /* amxcons.c in Sources */,
				1F812D540D033551008792A7 /* amxel.c in Sources */,
				1F812D550D033551008792A7 /* amxfloat.c in Sources */,
				1F812D560D033551008792A7 /* amxstring.c in Sources */,
				1F812D570D033551008792A7 /* elpawn.c in Sources */,
				1F812D580D033551008792A7 /* client_serv.inc in Sources */,
				1F812D590D033551008792A7 /* console.inc in Sources */,
				1F812D5A0D033551008792A7 /* default.inc in Sources */,
				1F812D5B0D033551008792A7 /* el.inc in Sources */,
				1F812D5C0D033551008792A7 /* float.inc in Sources */,
				1F812D5D0D033551008792A7 /* maps.p in Sources */,
				1F812D5E0D033551008792A7 /* pawn_test.p in Sources */,
				1F812D5F0D033551008792A7 /* string.inc in Sources */,
				1F812D600D033551008792A7 /* pm_log.c in Sources */,
				1F812D610D033551008792A7 /* popup.c in Sources */,
				1F812D630D033551008792A7 /* queue.c in Sources */,
				1F812D650D033551008792A7 /* reflection.c in Sources */,
				1F812D660D033551008792A7 /* rules.c in Sources */,
				1F812D670D033551008792A7 /* sendvideoinfo.cpp in Sources */,
				1F812D680D033551008792A7 /* serverpopup.c in Sources */,
				1F812D690D033551008792A7 /* servers.c in Sources */,
				1F812D6B0D033551008792A7 /* session.c in Sources */,
				1F812D6E0D033551008792A7 /* noise.c in Sources */,
				1F812D6F0D033551008792A7 /* shader.c in Sources */,
				1F812D700D033551008792A7 /* shadows.c in Sources */,
				1F812D710D033551008792A7 /* skills.c in Sources */,
				1F812D720D033551008792A7 /* sky.c in Sources */,
				1F812D730D033551008792A7 /* sort.c in Sources */,
				1F812D740D033551008792A7 /* sound.c in Sources */,
				1F812D750D033551008792A7 /* special_effects.c in Sources */,
				1F812D760D033551008792A7 /* spells.c in Sources */,
				1F812D770D033551008792A7 /* stats.c in Sources */,
				1F812D780D033551008792A7 /* storage.c in Sources */,
				1F812D790D033551008792A7 /* symbol_table.c in Sources */,
				1F812D7A0D033551008792A7 /* tabs.c in Sources */,
				1F812D7C0D033551008792A7 /* textures.c in Sources */,
				1F812D7D0D033551008792A7 /* tile_map.c in Sources */,
				1F812D7E0D033551008792A7 /* timers.c in Sources */,
				1F812D800D033551008792A7 /* trade.c in Sources */,
				1F812D810D033551008792A7 /* translate.c in Sources */,
				1F812D820D033551008792A7 /* update.c in Sources */,
				1F812D830D033551008792A7 /* url.c in Sources */,
				1F812D840D033551008792A7 /* weather.c in Sources */,
				1F812D850D033551008792A7 /* widgets.c in Sources */,
				1F812D860D033551008792A7 /* xmlhelper.cpp in Sources */,
				1F744D970D19894900F655E9 /* missiles.c in Sources */,
				1F52AA230D6BCC0900CA2E5F /* actor_init.cpp in Sources */,
				1F52AA240D6BCC0900CA2E5F /* calc.c in Sources */,
				1F52AA250D6BCC0900CA2E5F /* eye_candy_debugwin.c in Sources */,
				1F52AA260D6BCC0900CA2E5F /* optimizer.cpp in Sources */,
				1F52AA270D6BCC0900CA2E5F /* select.cpp in Sources */,
				1F52AA280D6BCC0900CA2E5F /* skeletons.c in Sources */,
				1F52AA2C0D6BCC5000CA2E5F /* effect_missile.cpp in Sources */,
				1F125FF60D91A4F0009099BE /* effect_glow.cpp in Sources */,
				1F22CC410DBAD57400411752 /* context_menu.cpp in Sources */,
				1F22CC420DBAD57400411752 /* makeargv.c in Sources */,
				1F22CC430DBAD57400411752 /* text_aliases.c in Sources */,
				1FD61F5F0E2CCB560085FD81 /* effect_staff.cpp in Sources */,
				E18287A10EFFFC320046818E /* buffs.c in Sources */,
				1F608B630FA5CAD100FFD55C /* dds.c in Sources */,
				1F608B640FA5CAD100FFD55C /* ddsimage.c in Sources */,
				1F608B690FA5CAF200FFD55C /* half.c in Sources */,
				1F608B6A0FA5CAF200FFD55C /* normal.c in Sources */,
				1FC155580FE906160046D7FE /* user_menus.cpp in Sources */,
				1F8F612D10CDC8CD007B270D /* emotes.c in Sources */,
				1F8F612E10CDC8CD007B270D /* hash.c in Sources */,
				1F8F612F10CDC8CD007B270D /* multiplayer.c in Sources */,
				1F8F613010CDC8CD007B270D /* text.c in Sources */,
				1F1CE869114F0B8200F30873 /* item_lists.cpp in Sources */,
				1F29E84B1164D2C700320F7E /* quest_log.cpp in Sources */,
				1F77DD2612C23AEA00D59013 /* achievements.cpp in Sources */,
				E1914A6A1305B1A8004CD9C1 /* image.c in Sources */,
				E1914A6B1305B1A8004CD9C1 /* image_loading.c in Sources */,
				E1DE78601330EE52005E7747 /* cal3d_io_wrapper.cpp in Sources */,
				E1DE78611330EE52005E7747 /* elfilewrapper.c in Sources */,
				E1DE78621330EE52005E7747 /* ioapi.c in Sources */,
				E1DE78631330EE52005E7747 /* unzip.c in Sources */,
				E1DE78641330EE52005E7747 /* zip.c in Sources */,
				E1DE78651330EE52005E7747 /* ziputil.c in Sources */,
				E1DE786A1330EE79005E7747 /* custom_update.c in Sources */,
				E1DE786B1330EE79005E7747 /* new_update.c in Sources */,
				1FB7E40D143560CB002C4FEA /* elloggingwrapper.cpp in Sources */,
				1FB7E40E143560CB002C4FEA /* el_memory.c in Sources */,
				1FB7E414143560DE002C4FEA /* hardwarebuffer.cpp in Sources */,
				1FB7E415143560DE002C4FEA /* logging.cpp in Sources */,
				1FB7E43A143560EA002C4FEA /* 7zCrc.c in Sources */,
				1FB7E43B143560EA002C4FEA /* 7zCrcOpt.c in Sources */,
				1FB7E43C143560EA002C4FEA /* Alloc.c in Sources */,
				1FB7E43D143560EA002C4FEA /* Bra.c in Sources */,
				1FB7E43E143560EA002C4FEA /* Bra86.c in Sources */,
				1FB7E43F143560EA002C4FEA /* BraIA64.c in Sources */,
				1FB7E440143560EA002C4FEA /* CpuArch.c in Sources */,
				1FB7E441143560EA002C4FEA /* Delta.c in Sources */,
				1FB7E442143560EA002C4FEA /* LzFind.c in Sources */,
				1FB7E443143560EA002C4FEA /* Lzma2Dec.c in Sources */,
				1FB7E444143560EA002C4FEA /* Lzma2Enc.c in Sources */,
				1FB7E445143560EA002C4FEA /* LzmaDec.c in Sources */,
				1FB7E446143560EA002C4FEA /* LzmaEnc.c in Sources */,
				1FB7E447143560EA002C4FEA /* Sha256.c in Sources */,
				1FB7E448143560EA002C4FEA /* Xz.c in Sources */,
				1FB7E449143560EA002C4FEA /* XzCrc64.c in Sources */,
				1FB7E44A143560EA002C4FEA /* XzDec.c in Sources */,
				1FB7E44B143560EA002C4FEA /* XzEnc.c in Sources */,
				1FB7E44E14356236002C4FEA /* fileutil.c in Sources */,
			);
			runOnlyForDeploymentPostprocessing = 0;
		};
/* End PBXSourcesBuildPhase section */

/* Begin PBXVariantGroup section */
		089C165CFE840E0CC02AAC07 /* InfoPlist.strings */ = {
			isa = PBXVariantGroup;
			children = (
				089C165DFE840E0CC02AAC07 /* English */,
			);
			name = InfoPlist.strings;
			sourceTree = "<group>";
		};
/* End PBXVariantGroup section */

/* Begin XCBuildConfiguration section */
		C01FCF4B08A954540054247B /* Debug */ = {
			isa = XCBuildConfiguration;
			buildSettings = {
				COPY_PHASE_STRIP = NO;
				FRAMEWORK_SEARCH_PATHS = "$(inherited)";
				GCC_DYNAMIC_NO_PIC = NO;
				GCC_ENABLE_FIX_AND_CONTINUE = YES;
				GCC_MODEL_TUNING = G5;
				GCC_OPTIMIZATION_LEVEL = 0;
				GCC_PREPROCESSOR_DEFINITIONS = (
					CLUSTER_INSIDES,
					CUSTOM_LOOK,
					CUSTOM_UPDATE,
					ELC,
					FUZZY_PATHS,
					NEW_SOUND,
					OSX,
					PNG_SCREENSHOT,
					TEXT_ALIASES,
					USE_INLINE,
					BANDWIDTH_SAVINGS,
					ANIMATION_SCALING,
					ENCYCL_NAVIGATION,
<<<<<<< HEAD
					NEW_TEXTURES,
=======
>>>>>>> 3f68eb31
					_7ZIP_ST,
					FASTER_MAP_LOAD,
					FASTER_STARTUP,
				);
				INFOPLIST_FILE = Info.plist;
				INSTALL_PATH = "$(HOME)/Applications";
				PRODUCT_NAME = EternalLands;
				WRAPPER_EXTENSION = app;
				ZERO_LINK = YES;
			};
			name = Debug;
		};
		C01FCF4C08A954540054247B /* Release */ = {
			isa = XCBuildConfiguration;
			buildSettings = {
				ARCHS = "$(ARCHS_STANDARD_32_BIT_PRE_XCODE_3_1)";
				ARCHS_STANDARD_32_BIT_PRE_XCODE_3_1 = "ppc i386";
				FRAMEWORK_SEARCH_PATHS = (
					"$(inherited)",
					"$(EL_FRAMEWORKS_DIR)",
				);
				GCC_GENERATE_DEBUGGING_SYMBOLS = NO;
				GCC_MODEL_TUNING = G5;
				GCC_PREPROCESSOR_DEFINITIONS = (
					CLUSTER_INSIDES,
					CUSTOM_LOOK,
					CUSTOM_UPDATE,
					ELC,
					FUZZY_PATHS,
					NEW_SOUND,
					OSX,
					PNG_SCREENSHOT,
					TEXT_ALIASES,
					USE_INLINE,
					BANDWIDTH_SAVINGS,
					ANIMATION_SCALING,
					ENCYCL_NAVIGATION,
<<<<<<< HEAD
					NEW_TEXTURES,
=======
>>>>>>> 3f68eb31
					_7ZIP_ST,
					FASTER_MAP_LOAD,
					FASTER_STARTUP,
				);
				HEADER_SEARCH_PATHS = (
					/usr/include/libxml2,
					/System/Library/Frameworks/OpenGL.framework/Headers,
					/System/Library/Frameworks/OpenAL.framework/Headers,
					"$(EL_FRAMEWORKS_DIR)/SDL.framework/Headers",
					"$(EL_FRAMEWORKS_DIR)/SDL_net.framework/Headers",
					"$(EL_FRAMEWORKS_DIR)/SDL_image.framework/Headers",
					"$(EL_FRAMEWORKS_DIR)/Ogg.framework/Headers",
					"$(EL_FRAMEWORKS_DIR)/Vorbis.framework/Headers",
					"$(EL_FRAMEWORKS_DIR)/png.framework/Headers",
				);
				INFOPLIST_FILE = Info.plist;
				INSTALL_PATH = "$(HOME)/Applications";
				PRODUCT_NAME = EternalLands;
				WRAPPER_EXTENSION = app;
			};
			name = Release;
		};
		C01FCF4F08A954540054247B /* Debug */ = {
			isa = XCBuildConfiguration;
			buildSettings = {
				ARCHS = "$(ARCHS_STANDARD_32_BIT_PRE_XCODE_3_1)";
				ARCHS_STANDARD_32_BIT_PRE_XCODE_3_1 = "ppc i386";
				CURRENT_PROJECT_VERSION = 1.9.4;
				FRAMEWORK_SEARCH_PATHS = (
					"$(EL_FRAMEWORKS_DIR)",
					"$(HOME)/Library/Frameworks",
					/System/Library/Frameworks,
					/Library/Frameworks,
					"$(FRAMEWORK_SEARCH_PATHS)",
				);
				GCC_PREPROCESSOR_DEFINITIONS = (
					CLUSTER_INSIDES,
					CUSTOM_LOOK,
					CUSTOM_UPDATE,
					ELC,
					FUZZY_PATHS,
					NEW_SOUND,
					OSX,
					PNG_SCREENSHOT,
					TEXT_ALIASES,
					USE_INLINE,
					BANDWIDTH_SAVINGS,
					ANIMATION_SCALING,
					ENCYCL_NAVIGATION,
<<<<<<< HEAD
					NEW_TEXTURES,
=======
>>>>>>> 3f68eb31
					_7ZIP_ST,
					FASTER_MAP_LOAD,
					FASTER_STARTUP,
				);
				GCC_VERSION = "";
				GCC_WARN_ABOUT_RETURN_TYPE = YES;
				GCC_WARN_UNUSED_VARIABLE = YES;
				HEADER_SEARCH_PATHS = (
					/usr/include/libxml2,
					/System/Library/Frameworks/OpenGL.framework/Headers,
					/System/Library/Frameworks/OpenAL.framework/Headers,
					"$(EL_FRAMEWORKS_DIR)/SDL.framework/Headers",
					"$(EL_FRAMEWORKS_DIR)/SDL_net.framework/Headers",
					"$(EL_FRAMEWORKS_DIR)/SDL_image.framework/Headers",
					"$(EL_FRAMEWORKS_DIR)/Ogg.framework/Headers",
					"$(EL_FRAMEWORKS_DIR)/Vorbis.framework/Headers",
					"$(EL_FRAMEWORKS_DIR)/png.framework/Headers",
				);
				OTHER_LDFLAGS = (
					"-lz",
					"-lxml2",
					"-lpthread",
					"-lm",
					"-lobjc",
					"-lc",
					"-lstdc++",
					"-liconv",
				);
				PREBINDING = NO;
				SDKROOT = "$(DEVELOPER_SDK_DIR)/MacOSX10.4u.sdk";
			};
			name = Debug;
		};
		C01FCF5008A954540054247B /* Release */ = {
			isa = XCBuildConfiguration;
			buildSettings = {
				ARCHS = "$(ARCHS_STANDARD_32_BIT_PRE_XCODE_3_1)";
				ARCHS_STANDARD_32_BIT_PRE_XCODE_3_1 = "ppc i386";
				COPY_PHASE_STRIP = NO;
				CURRENT_PROJECT_VERSION = 1.9.4;
				DEPLOYMENT_LOCATION = NO;
				FRAMEWORK_SEARCH_PATHS = (
					"$(EL_FRAMEWORKS_DIR)",
					"$(HOME)/Library/Frameworks",
					/System/Library/Frameworks,
					/Library/Frameworks,
					"$(FRAMEWORK_SEARCH_PATHS)",
				);
				GCC_MODEL_TUNING = "";
				GCC_OPTIMIZATION_LEVEL = 2;
				GCC_PREPROCESSOR_DEFINITIONS = (
					CLUSTER_INSIDES,
					CUSTOM_LOOK,
					CUSTOM_UPDATE,
					ELC,
					FUZZY_PATHS,
					NEW_SOUND,
					OSX,
					PNG_SCREENSHOT,
					TEXT_ALIASES,
					USE_INLINE,
					BANDWIDTH_SAVINGS,
					ANIMATION_SCALING,
					ENCYCL_NAVIGATION,
<<<<<<< HEAD
					NEW_TEXTURES,
=======
>>>>>>> 3f68eb31
					_7ZIP_ST,
					FASTER_MAP_LOAD,
					FASTER_STARTUP,
				);
				GCC_VERSION = "";
				GCC_WARN_ABOUT_RETURN_TYPE = YES;
				GCC_WARN_UNUSED_VARIABLE = YES;
				HEADER_SEARCH_PATHS = (
					/usr/include/libxml2,
					/System/Library/Frameworks/OpenGL.framework/Headers,
					/System/Library/Frameworks/OpenAL.framework/Headers,
					"$(EL_FRAMEWORKS_DIR)/SDL.framework/Headers",
					"$(EL_FRAMEWORKS_DIR)/SDL_net.framework/Headers",
					"$(EL_FRAMEWORKS_DIR)/SDL_image.framework/Headers",
					"$(EL_FRAMEWORKS_DIR)/Ogg.framework/Headers",
					"$(EL_FRAMEWORKS_DIR)/Vorbis.framework/Headers",
					"$(EL_FRAMEWORKS_DIR)/png.framework/Headers",
				);
				OTHER_LDFLAGS = (
					"-lz",
					"-lxml2",
					"-lpthread",
					"-lm",
					"-lobjc",
					"-lc",
					"-lstdc++",
					"-liconv",
				);
				PREBINDING = NO;
				SDKROOT = "$(DEVELOPER_SDK_DIR)/MacOSX10.4u.sdk";
				STRIP_INSTALLED_PRODUCT = NO;
			};
			name = Release;
		};
/* End XCBuildConfiguration section */

/* Begin XCConfigurationList section */
		C01FCF4A08A954540054247B /* Build configuration list for PBXNativeTarget "EternalLands" */ = {
			isa = XCConfigurationList;
			buildConfigurations = (
				C01FCF4B08A954540054247B /* Debug */,
				C01FCF4C08A954540054247B /* Release */,
			);
			defaultConfigurationIsVisible = 0;
			defaultConfigurationName = Release;
		};
		C01FCF4E08A954540054247B /* Build configuration list for PBXProject "EternalLands" */ = {
			isa = XCConfigurationList;
			buildConfigurations = (
				C01FCF4F08A954540054247B /* Debug */,
				C01FCF5008A954540054247B /* Release */,
			);
			defaultConfigurationIsVisible = 0;
			defaultConfigurationName = Release;
		};
/* End XCConfigurationList section */
	};
	rootObject = 29B97313FDCFA39411CA2CEA /* Project object */;
}<|MERGE_RESOLUTION|>--- conflicted
+++ resolved
@@ -2551,10 +2551,6 @@
 					BANDWIDTH_SAVINGS,
 					ANIMATION_SCALING,
 					ENCYCL_NAVIGATION,
-<<<<<<< HEAD
-					NEW_TEXTURES,
-=======
->>>>>>> 3f68eb31
 					_7ZIP_ST,
 					FASTER_MAP_LOAD,
 					FASTER_STARTUP,
@@ -2592,10 +2588,6 @@
 					BANDWIDTH_SAVINGS,
 					ANIMATION_SCALING,
 					ENCYCL_NAVIGATION,
-<<<<<<< HEAD
-					NEW_TEXTURES,
-=======
->>>>>>> 3f68eb31
 					_7ZIP_ST,
 					FASTER_MAP_LOAD,
 					FASTER_STARTUP,
@@ -2645,10 +2637,6 @@
 					BANDWIDTH_SAVINGS,
 					ANIMATION_SCALING,
 					ENCYCL_NAVIGATION,
-<<<<<<< HEAD
-					NEW_TEXTURES,
-=======
->>>>>>> 3f68eb31
 					_7ZIP_ST,
 					FASTER_MAP_LOAD,
 					FASTER_STARTUP,
@@ -2713,10 +2701,6 @@
 					BANDWIDTH_SAVINGS,
 					ANIMATION_SCALING,
 					ENCYCL_NAVIGATION,
-<<<<<<< HEAD
-					NEW_TEXTURES,
-=======
->>>>>>> 3f68eb31
 					_7ZIP_ST,
 					FASTER_MAP_LOAD,
 					FASTER_STARTUP,
