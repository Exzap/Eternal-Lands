#include "elfilewrapper.h"
#include "unzip.h"
#include "elpathwrapper.h"
#include "fileutil.h"
#include <sys/stat.h>
#include "../elc_private.h"
#include "../errors.h"
#include "../asc.h"
#include "../init.h"
#include "../threads.h"
#include "../hash.h"
#include "../xz/7zCrc.h"

#ifdef FASTER_MAP_LOAD
typedef enum
{
	EL_FILE_HAVE_CRC
} el_file_flags_t;
#endif

struct el_file_t
{
	Sint64 size;
	Sint64 position;
	void* buffer;
	char* file_name;
	Uint32 crc32;
#ifdef FASTER_MAP_LOAD
	el_file_flags_t flags;
#endif
};

typedef struct
{
	unz64_file_pos position;
	char* file_name;
	Uint32 hash;
} el_zip_file_entry_t;

typedef struct
{
	char* file_name;
	unzFile file;
	SDL_mutex* mutex;
	el_zip_file_entry_t* files;
	Uint32 count;
} el_zip_file_t;

static void free_el_file(el_file_t* file)
{
	if (!file)
		return;

	free(file->buffer);
	free(file->file_name);
	free(file);
}

int compare_el_zip_file_entry(const void* a, const void* b)
{
	if (((el_zip_file_entry_t*)a)->hash == ((el_zip_file_entry_t*)b)->hash)
	{
		return strcmp(((el_zip_file_entry_t*)a)->file_name,
			((el_zip_file_entry_t*)b)->file_name);
	}
	else
	{
		if (((el_zip_file_entry_t*)a)->hash <
			((el_zip_file_entry_t*)b)->hash)
		{
			return 1;
		}
		else
		{
			return -1;
		}
	}
}

#define MAX_NUM_ZIP_FILES 128

Uint32 num_zip_files = 0;
el_zip_file_t zip_files[MAX_NUM_ZIP_FILES];
SDL_mutex* zip_mutex;

static void clear_zip(el_zip_file_t* zip)
{
	Uint32 i;

	if (zip == 0)
	{
		LOG_ERROR("Invalid zip");

		return;
	}

	CHECK_AND_LOCK_MUTEX(zip->mutex);

	LOG_DEBUG("Clearing zip file '%s'", zip->file_name);

	for (i = 0; i < zip->count; i++)
	{
		free(zip->files[i].file_name);
	}

	if (zip->files != 0)
	{
		free(zip->files);
	}

	if (zip->file_name != 0)
	{
		free(zip->file_name);
	}

	if (zip->file != 0)
	{
		unzClose(zip->file);
	}

	zip->file = 0;
	zip->count = 0;
	zip->files = 0;
	zip->file_name = 0;

	CHECK_AND_UNLOCK_MUTEX(zip->mutex);
}

static Uint32 find_in_zip(el_zip_file_t* zip, const el_zip_file_entry_t* key)
{
	if ((zip == 0) || (key == 0))
	{
		LOG_ERROR("Invalid key or zip");

		return 0;
	}

	LOG_DEBUG("Searching file '%s' in zip file '%s'.", zip->file_name,
		key->file_name);

	if (zip->count == 0)
	{
		return 0;
	}

	if (bsearch(key, zip->files, zip->count, sizeof(el_zip_file_entry_t),
		compare_el_zip_file_entry) != 0)
	{
		return 1;
	}
	else
	{
		return 0;
	}
}

static Uint32 locate_in_zip(el_zip_file_t* zip, const el_zip_file_entry_t* key)
{
	el_zip_file_entry_t* file;

	if ((zip == 0) || (key == 0))
	{
		LOG_ERROR("Invalid key or zip");

		return 0;
	}

	if (zip->count == 0)
	{
		return 0;
	}

	file = (el_zip_file_entry_t*) bsearch(key, zip->files, zip->count,
		sizeof(el_zip_file_entry_t), compare_el_zip_file_entry);

	if (file != 0)
	{
		unzGoToFilePos64(zip->file, &file->position);

		return 1;
	}
	else
	{
		return 0;
	}
}

static void init_key(const char* file_name, el_zip_file_entry_t* key,
	const Uint32 size, char* buffer)
{
	char* ptr;
	Uint32 src_idx, dst_idx, len, count;

	if ((key == 0) || (file_name == 0))
	{
		LOG_ERROR("Invalid key or file_name");

		return;
	}

	memset(key, 0, sizeof(el_zip_file_entry_t));
	memset(buffer, 0, size);

	len = strlen(file_name);
	src_idx = 0;
	dst_idx = 0;

	while ((src_idx < len) && (dst_idx < size))
	{
		ptr = strstr(file_name + src_idx, "./");

		if (ptr != 0)
		{
			count = ptr - file_name + src_idx;

			memcpy(buffer + dst_idx, file_name + src_idx,
				min2u(count, size - dst_idx - 1));
		}
		else
		{
			count = len - src_idx;

			memcpy(buffer + dst_idx, file_name + src_idx,
				min2u(count, size - dst_idx - 1));
		}

		dst_idx += count;
		src_idx += count + 2;
	}

	len = strlen(buffer);

	key->hash = mem_hash(buffer, len);
	key->file_name = buffer;
}

void clear_zip_archives()
{
	Uint32 i;

	ENTER_DEBUG_MARK("unload zips");

	CHECK_AND_LOCK_MUTEX(zip_mutex);

	for (i = 0; i < MAX_NUM_ZIP_FILES; i++)
	{
		clear_zip(&zip_files[i]);

		SDL_DestroyMutex(zip_files[i].mutex);
	}

	num_zip_files = 0;

	CHECK_AND_UNLOCK_MUTEX(zip_mutex);

	SDL_DestroyMutex(zip_mutex);

	LEAVE_DEBUG_MARK("unload zips");
}

void init_zip_archives()
{
	Uint32 i;

	zip_mutex = SDL_CreateMutex();

	for (i = 0; i < MAX_NUM_ZIP_FILES; i++)
	{
		memset(&zip_files[i], 0, sizeof(el_zip_file_t));

		zip_files[i].mutex = SDL_CreateMutex();
	}
}

void load_zip_archive(const char* file_name)
{
	unzFile file;
	unz_file_info64 info;
	unz_global_info64 global_info;
	el_zip_file_entry_t* files;
	char* name;
	Uint32 i, count, size, index;

	if (file_name == 0)
	{
		LOG_ERROR("Empty zip file name", file_name);

		return;
	}

	if (num_zip_files >= MAX_NUM_ZIP_FILES)
	{
		LOG_ERROR("Can't add zip file %s", file_name);

		return;
	}

	file = unzOpen64(file_name);

	if (unzGetGlobalInfo64(file, &global_info) != UNZ_OK)
	{
		LOG_ERROR("Can't load zip file %s", file_name);

		unzClose(file);

		return;
	}

	count = global_info.number_entry;

	if (unzGoToFirstFile(file) != UNZ_OK)
	{
		LOG_ERROR("Can't load zip file %s", file_name);

		unzClose(file);

		return;
	}

	ENTER_DEBUG_MARK("load zip");

	LOG_DEBUG("Loading zip file '%s' with %d files", file_name, count);

	files = malloc(count * sizeof(el_zip_file_entry_t));

	for (i = 0; i < count; i++)
	{
		unzGetFilePos64(file, &files[i].position);

		unzGetCurrentFileInfo64(file, &info, 0, 0, 0, 0, 0, 0);

		size = info.size_filename;

		files[i].file_name = calloc(size + 1, 1);

		unzGetCurrentFileInfo64(file, 0, files[i].file_name, size,
			0, 0, 0, 0);

		LOG_DEBUG("Loading file (%d) '%s' from zip file '%s'.", i,
			files[i].file_name, file_name);

		files[i].hash = mem_hash(files[i].file_name, size);

		unzGoToNextFile(file);
	}

	size = strlen(file_name);
	name = calloc(size + 1, 1);
	memcpy(name, file_name, size);

	LOG_DEBUG("Sorting files from zip file '%s'.", file_name);

	qsort(files, count, sizeof(el_zip_file_entry_t),
		compare_el_zip_file_entry);

	CHECK_AND_LOCK_MUTEX(zip_mutex);

	index = num_zip_files;

	for (i = 0; i < num_zip_files; i++)
	{
		if (zip_files[i].file_name == 0)
		{
			index = i;

			break;
		}
	}

	num_zip_files = max2u(num_zip_files, index + 1);

	CHECK_AND_LOCK_MUTEX(zip_files[index].mutex);

	CHECK_AND_UNLOCK_MUTEX(zip_mutex);

	LOG_DEBUG("Adding zip file '%s' at position %d.", file_name, index);

	zip_files[index].file_name = name;
	zip_files[index].file = file;
	zip_files[index].files = files;
	zip_files[index].count = count;

	CHECK_AND_UNLOCK_MUTEX(zip_files[index].mutex);

	LEAVE_DEBUG_MARK("load zip");

	LOG_DEBUG("Loaded zip file '%s' with %d files", file_name, count);
}

void unload_zip_archive(const char* file_name)
{
	Uint32 i, count;

	if (file_name == 0)
	{
		LOG_ERROR("Invalid file name");

		return;
	}

	ENTER_DEBUG_MARK("unload zip");

	LOG_DEBUG("Unloading zip '%s'.", file_name);

	CHECK_AND_LOCK_MUTEX(zip_mutex);

	count = num_zip_files;

	CHECK_AND_UNLOCK_MUTEX(zip_mutex);

	LOG_DEBUG("Checking %d zip files", count);

	for (i = 0; i < count; i++)
	{
		CHECK_AND_LOCK_MUTEX(zip_files[i].mutex);

		LOG_DEBUG("Checking zip file '%s'", zip_files[i].file_name);

		if (zip_files[i].file_name != 0)
		{
			if (strcmp(zip_files[i].file_name, file_name) == 0)
			{
				clear_zip(&zip_files[i]);

				CHECK_AND_UNLOCK_MUTEX(zip_files[i].mutex);

				LEAVE_DEBUG_MARK("unload zip");

				return;
			}
		}

		CHECK_AND_UNLOCK_MUTEX(zip_files[i].mutex);
	}

	LEAVE_DEBUG_MARK("unload zip");
}

static Uint32 do_file_exists(const char* file_name, const char* path,
	const Uint32 size, char* buffer)
{
	struct stat fstat;

	safe_strncpy2(buffer, path, size, strlen(path));
	safe_strcat(buffer, file_name, size);
	safe_strcat(buffer, ".xz", size);

	LOG_DEBUG("Checking file '%s' exits.", buffer);

	if (stat(buffer, &fstat) == 0)
	{
		return 1;
	}

	safe_strncpy2(buffer, path, size, strlen(path));
	safe_strcat(buffer, file_name, size);
	safe_strcat(buffer, ".gz", size);

	LOG_DEBUG("Checking file '%s' exits.", buffer);

	if (stat(buffer, &fstat) == 0)
	{
		return 1;
	}

	safe_strncpy2(buffer, path, size, strlen(path));
	safe_strcat(buffer, file_name, size);

	LOG_DEBUG("Checking file '%s' exits.", buffer);

	if (stat(buffer, &fstat) == 0)
	{
		return 1;
	}

	return 0;
}

static Uint32 file_exists_path(const char* file_name, const char* extra_path)
{
	char str[1024];
	el_zip_file_entry_t key;
	Sint32 i, count;

	if (file_name == 0)
	{
		return 0;
	}

	if (extra_path != 0)
	{
		if (do_file_exists(file_name, extra_path, sizeof(str), str) == 1)
		{
			return 1;
		}
	}

	if (do_file_exists(file_name, get_path_updates(), sizeof(str), str) == 1)
	{
		return 1;
	}

	init_key(file_name, &key, sizeof(str), str);

	CHECK_AND_LOCK_MUTEX(zip_mutex);

	count = num_zip_files - 1;

	CHECK_AND_UNLOCK_MUTEX(zip_mutex);

	for (i = count; i >= 0; i--)
	{
		CHECK_AND_LOCK_MUTEX(zip_files[i].mutex);

		if (find_in_zip(&zip_files[i], &key) == 1)
		{
			CHECK_AND_UNLOCK_MUTEX(zip_files[i].mutex);

			return 1;
		}

		CHECK_AND_UNLOCK_MUTEX(zip_files[i].mutex);
	}

	if (do_file_exists(file_name, datadir, sizeof(str), str) == 1)
	{
		return 1;
	}

	return 0;
}

static el_file_ptr xz_file_open(const char* file_name)
{
	el_file_ptr result;
	FILE* file;
	Uint64 size;
	Uint32 file_name_len, error;

	file = fopen(file_name, "rb");

	if (file == 0)
	{
		LOG_ERROR("Can't open file '%s'", file_name);

		return 0;
	}

	result = calloc(1, sizeof(el_file_t));

	error = xz_file_read(file, &(result->buffer), &size);
	result->size = size;

	fclose(file);

	if (error == 0)
	{
		file_name_len = strlen(file_name) + 1;
		result->file_name = malloc(file_name_len);
		safe_strncpy(result->file_name, file_name, file_name_len);

#ifdef FASTER_MAP_LOAD
		LOG_DEBUG("File '%s' [crc:0x%08X] opened.", file_name,
			el_crc32(result));
#else
		result->crc32 = CrcCalc(result->buffer, result->size);

		LOG_DEBUG("File '%s' [crc:0x%08X] opened.", file_name,
			result->crc32);
#endif


		return result;
	}

	free(result);

	return 0;
}

static el_file_ptr gz_file_open(const char* file_name)
{
	gzFile file;
	el_file_ptr result;
	Sint64 read, size;

	file = gzopen(file_name, "rb");
	if (!file)
	{
		LOG_ERROR("Can't open file '%s'", file_name);
		return NULL;
	}

	result = calloc(1, sizeof(el_file_t));
	result->file_name = strdup(file_name);

	size = 0;
#if	(ZLIB_VERNUM >= 0x1235)
	gzbuffer(file, 0x40000); // 256k
#endif

	do
	{
		result->buffer = realloc(result->buffer, size + 0x40000);
		read = gzread(file, result->buffer + size, 0x40000);
		size += read;
	}
	while (gzeof(file) == 0);

	result->buffer = realloc(result->buffer, size);
	result->size = size;
#ifndef FASTER_MAP_LOAD
	result->crc32 = CrcCalc(result->buffer, result->size);
#endif

	gzclose(file);

#ifdef FASTER_MAP_LOAD
	LOG_DEBUG_VERBOSE("File '%s' [crc:0x%08X] opened.", file_name,
		el_crc32(result));
#else
	LOG_DEBUG_VERBOSE("File '%s' [crc:0x%08X] opened.", file_name,
		result->crc32);
#endif

	return result;
}

static el_file_ptr xz_gz_file_open(const char* file_name)
{
	el_file_ptr result;

	result = xz_file_open(file_name);
	if (!result)
		result = gz_file_open(file_name);

	return result;
}

static el_file_ptr zip_file_open(unzFile file)
{
	unz_file_info64 file_info;
	el_file_ptr result;
	Uint32 size, crc;

	if (unzOpenCurrentFile(file) != UNZ_OK)
		return NULL;

	if (unzGetCurrentFileInfo64(file, &file_info, 0, 0, 0, 0, 0, 0) !=
		UNZ_OK)
	{
		return NULL;
	}

	result = calloc(1, sizeof(el_file_t));

	size = file_info.size_filename;
	result->file_name = calloc(size + 1, 1);

	result->size = file_info.uncompressed_size;
	result->crc32 = file_info.crc;
#ifdef FASTER_MAP_LOAD
	result->flags |= EL_FILE_HAVE_CRC;
#endif
	result->buffer = malloc(file_info.uncompressed_size);

	if (unzGetCurrentFileInfo64(file, 0, result->file_name, size, 0, 0,
		0, 0) != UNZ_OK)
	{
		free_el_file(result);
		return NULL;
	}

	if (unzReadCurrentFile(file, result->buffer, result->size) < 0)
	{
		free_el_file(result);
		return NULL;
	}

	if (unzCloseCurrentFile(file) != UNZ_OK)
	{
		free_el_file(result);
		return NULL;
	}

	crc = CrcCalc(result->buffer, result->size);

	if (result->crc32 != crc)
	{
		LOG_ERROR("crc value is 0x%08X, but should be 0x%08X", crc,
			result->crc32);
		free_el_file(result);
		return NULL;
	}

	LOG_DEBUG_VERBOSE("File '%s' [crc:0x%08X] opened.", result->file_name,
		result->crc32);

	return result;
}

static el_file_ptr file_open(const char* file_name, const char* extra_path)
{
	char str[1024];
	el_zip_file_entry_t key;
	el_file_ptr result;
	Sint32 i, count;

	if (!file_name || !*file_name)
		return NULL;

	if (extra_path)
	{
		if (do_file_exists(file_name, extra_path, sizeof(str), str) == 1)
		{
			return xz_gz_file_open(str);
		}
	}

	if (do_file_exists(file_name, get_path_updates(), sizeof(str), str) == 1)
	{
		return xz_gz_file_open(str);
	}

	init_key(file_name, &key, sizeof(str), str);

	CHECK_AND_LOCK_MUTEX(zip_mutex);

	count = num_zip_files - 1;

	CHECK_AND_UNLOCK_MUTEX(zip_mutex);

	for (i = count; i >= 0; i--)
	{
		CHECK_AND_LOCK_MUTEX(zip_files[i].mutex);

		if (locate_in_zip(&zip_files[i], &key) == 1)
		{
			result = zip_file_open(zip_files[i].file);

			CHECK_AND_UNLOCK_MUTEX(zip_files[i].mutex);

			return result;
		}

		CHECK_AND_UNLOCK_MUTEX(zip_files[i].mutex);
	}

	if (do_file_exists(file_name, datadir, sizeof(str), str) == 1)
	{
		return xz_gz_file_open(str);
	}

<<<<<<< HEAD
	return NULL;
=======
	LOG_ERROR("Can't open file '%s'.", file_name);

	return 0;
>>>>>>> 70a631f5
}

el_file_ptr el_open(const char* file_name)
{
	el_file_ptr result;

	ENTER_DEBUG_MARK("file open");

	result = file_open(file_name, 0);

	LEAVE_DEBUG_MARK("file open");

	return result;
}

el_file_ptr el_open_custom(const char* file_name)
{
	el_file_ptr result;

	ENTER_DEBUG_MARK("file open");

	result = file_open(file_name, get_path_config_base());

	LEAVE_DEBUG_MARK("file open");

	return result;
}

el_file_ptr el_open_anywhere(const char* file_name)
{
	el_file_ptr result;

	ENTER_DEBUG_MARK("file open");

	result = file_open(file_name, get_path_config());

	LEAVE_DEBUG_MARK("file open");

	return result;
}

Sint64 el_read(el_file_ptr file, Sint64 size, void* buffer)
{
	Sint64 count;

	if (!file)
		return -1;

	count = file->size - file->position;

	if (count > size)
	{
		count = size;
	}

	if (count <= 0)
	{
		return -1;
	}

	memcpy(buffer, file->buffer + file->position, count);

	file->position += count;

	return count;
}

Sint64 el_seek(el_file_ptr file, Sint64 offset, int seek_type)
{
	Sint64 pos;

	if (!file)
		return -1;

	switch (seek_type)
	{
		case SEEK_SET:
			pos = offset;
			break;
		case SEEK_END:
			pos = file->size - offset;
			break;
		case SEEK_CUR:
			pos = file->position + offset;
			break;
		default:
			return -1;
	}

	if ((pos < 0) || (pos > file->size))
	{
		return -1;
	}
	else
	{
		file->position = pos;

		return pos;
	}
}

Sint64 el_tell(el_file_ptr file)
{
	return file ? file->position : -1;
}

Sint64 el_get_size(el_file_ptr file)
{
	return file ? file->size : -1;
}

void el_close(el_file_ptr file)
{
	if (file)
		free_el_file(file);
}

void* el_get_pointer(el_file_ptr file)
{
	return file ? file->buffer : NULL;
}

int el_file_exists(const char* file_name)
{
	int result;

	ENTER_DEBUG_MARK("file exists");

	result = file_exists_path(file_name, 0);

	LEAVE_DEBUG_MARK("file exists");

	return result;
}

int el_custom_file_exists(const char* file_name)
{
	int result;

	ENTER_DEBUG_MARK("file exists");

	result = file_exists_path(file_name, get_path_config_base());

	LEAVE_DEBUG_MARK("file exists");

	return result;
}

int el_file_exists_anywhere(const char* file_name)
{
	int result;

	ENTER_DEBUG_MARK("file exists");

	result = file_exists_path(file_name, get_path_config());

	LEAVE_DEBUG_MARK("file exists");

	return result;
}

const char* el_file_name(el_file_ptr file)
{
	return file ? file->file_name : NULL;
}

Uint32 el_crc32(el_file_ptr file)
{
	if (!file)
		return 0;

#ifdef FASTER_MAP_LOAD
	if ((file->flags & EL_FILE_HAVE_CRC) == 0)
	{
		file->crc32 = CrcCalc(file->buffer, file->size);
		file->flags |= EL_FILE_HAVE_CRC;
	}
#endif
	return file->crc32;
}

char *el_fgets(char *str, int size, el_file_ptr file)
{
	const char *sp;
	char *dp;
	int count;

	if (!file || file->position >= file->size || size <= 0)
		return NULL;

	dp = str;
	sp = (const char*)file->buffer + file->position;
	count = size - 1;
	if (count > file->size - file->position)
		count = file->size - file->position;

	while (count-- > 0)
	{
		char c = *sp++;
		*dp++ = c;
		if (c == '\n')
			break;
		if (c == '\r')
		{
			if (*sp == '\n' && count > 0)
				*dp++ = *sp++;
			break;
		}
	}
	*dp = '\0';

	file->position = sp - (const char*)file->buffer;

	return str;
}<|MERGE_RESOLUTION|>--- conflicted
+++ resolved
@@ -751,13 +751,9 @@
 		return xz_gz_file_open(str);
 	}
 
-<<<<<<< HEAD
+	LOG_ERROR("Can't open file '%s'.", file_name);
+
 	return NULL;
-=======
-	LOG_ERROR("Can't open file '%s'.", file_name);
-
-	return 0;
->>>>>>> 70a631f5
 }
 
 el_file_ptr el_open(const char* file_name)
